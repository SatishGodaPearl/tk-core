# Copyright (c) 2016 Shotgun Software Inc.
#
# CONFIDENTIAL AND PROPRIETARY
#
# This work is provided "AS IS" and subject to the Shotgun Pipeline Toolkit
# Source Code License included in this distribution package. See LICENSE.
# By accessing, using, copying or modifying this work you indicate your
# agreement to the Shotgun Pipeline Toolkit Source Code License. All rights
# not expressly granted therein are reserved by Shotgun Software Inc.

import copy

from ..errors import TankDescriptorError

from ... import LogManager
log = LogManager.get_logger(__name__)


def create_io_descriptor(
        sg,
        descriptor_type,
        dict_or_uri,
        bundle_cache_root,
        fallback_roots,
        resolve_latest,
        constraint_pattern=None,
<<<<<<< HEAD
        use_non_default_bundle_cache=False):
=======
        local_fallback_when_disconnected=True):
>>>>>>> 9ba476c4
    """
    Factory method. Use this method to construct all DescriptorIO instances.

    A descriptor is immutable in the sense that it always points at the same code -
    this may be a particular frozen version out of that toolkit app store that
    will not change or it may be a dev area where the code can change. Given this,
    descriptors are cached and only constructed once for a given descriptor URL.

    :param sg: Shotgun connection to associated site
    :param descriptor_type: Either AppDescriptor.APP, CORE, ENGINE or FRAMEWORK
    :param dict_or_uri: A std descriptor dictionary dictionary or string
    :param bundle_cache_root: Root path to where downloaded apps are cached
    :param fallback_roots: List of immutable fallback cache locations where
                           apps will be searched for. Note that when descriptors
                           download new content, it always ends up in the
                           bundle_cache_root.
    :param resolve_latest: If true, the latest version will be determined and returned.

                           If set to True, no version information needs to be supplied with
                           the descriptor dictionary/uri for descriptor types which support
                           a version number concept. Please note that setting this flag
                           to true will typically affect performance - an external connection
                           is often required in order to establish what the latest version is.

                           If a remote connection cannot be established when attempting to determine
                           the latest version, a local scan will be carried out and the highest
                           version number that is cached locally will be returned.
    :param constraint_pattern: If resolve_latest is True, this pattern can be used to constrain
                           the search for latest to only take part over a subset of versions.
                           This is a string that can be on the following form:
                                - v0.1.2, v0.12.3.2, v0.1.3beta - a specific version
                                - v0.12.x - get the highest v0.12 version
                                - v1.x.x - get the highest v1 version
<<<<<<< HEAD
    :param use_non_default_bundle_cache: If True, tracking of bundle will be disabled as well as
                           deletion on bootstrapping process.
=======
    :param local_fallback_when_disconnected: If resolve_latest is set to True, specify the behaviour
                            in the case when no connection to a remote descriptor can be established,
                            for example because and internet connection isn't available. If True, the
                            descriptor factory will attempt to fall back on any existing locally cached
                            bundles and return the latest one available. If False, a
                            :class:`TankDescriptorError` is raised instead.
>>>>>>> 9ba476c4

    :returns: Descriptor object
    :raises: :class:`TankDescriptorError`
    """
    from .base import IODescriptorBase
    from .appstore import IODescriptorAppStore
    from .dev import IODescriptorDev
    from .path import IODescriptorPath
    from .shotgun_entity import IODescriptorShotgunEntity
    from .git_tag import IODescriptorGitTag
    from .git_branch import IODescriptorGitBranch
    from .manual import IODescriptorManual

    # resolve into both dict and uri form
    if isinstance(dict_or_uri, basestring):
        descriptor_dict = IODescriptorBase.dict_from_uri(dict_or_uri)
    else:
        # make a copy to make sure the original object is never altered
        descriptor_dict = copy.deepcopy(dict_or_uri)

    # at this point we didn't have a cache hit,
    # so construct the object manually
    if resolve_latest and is_descriptor_version_missing(descriptor_dict):
        # if someone is requesting a latest descriptor and not providing a version token
        # make sure to add an artificial one so that we can resolve it.
        descriptor_dict["version"] = "latest"

    # factory logic
    if descriptor_dict.get("type") == "app_store":
        descriptor = IODescriptorAppStore(descriptor_dict, sg, descriptor_type)

    elif descriptor_dict.get("type") == "shotgun":
        descriptor = IODescriptorShotgunEntity(descriptor_dict, sg)

    elif descriptor_dict.get("type") == "manual":
        descriptor = IODescriptorManual(descriptor_dict, descriptor_type)

    elif descriptor_dict.get("type") == "git":
        descriptor = IODescriptorGitTag(descriptor_dict, descriptor_type)

    elif descriptor_dict.get("type") == "git_branch":
        descriptor = IODescriptorGitBranch(descriptor_dict)

    elif descriptor_dict.get("type") == "dev":
        descriptor = IODescriptorDev(descriptor_dict)

    elif descriptor_dict.get("type") == "path":
        descriptor = IODescriptorPath(descriptor_dict)

    else:
        raise TankDescriptorError("Unknown descriptor type for '%s'" % descriptor_dict)

    # specify where to go look for caches
    descriptor.set_cache_roots(bundle_cache_root, fallback_roots)

    # also specify whether this is using a non-default bundle cache
    # this will be used further down the path to determine whether or not
    # the content is purgeable.
    descriptor.set_use_non_default_bundle_cache_root(use_non_default_bundle_cache)

    if resolve_latest:
        # attempt to get "remote" latest first
        # and if that fails, fall back on the latest item
        # available in the local cache.
        log.debug("Trying to resolve latest version...")
        if descriptor.has_remote_access():
            log.debug("Remote connection is available - attempting to get latest version from remote...")
            descriptor = descriptor.get_latest_version(constraint_pattern)
            log.debug("Resolved latest to be %r" % descriptor)

        else:
            if local_fallback_when_disconnected:
                # get latest from bundle cache
                log.warning(
                    "Remote connection is not available - will try to get "
                    "the latest locally cached version of %s..." % descriptor
                )
                latest_cached_descriptor = descriptor.get_latest_cached_version(constraint_pattern)
                if latest_cached_descriptor is None:
                    log.warning("No locally cached versions of %r available." % descriptor)
                    raise TankDescriptorError(
                        "Could not get latest version of %s. "
                        "For more details, see the log." % descriptor
                    )
                log.debug("Latest locally cached descriptor is %r" % latest_cached_descriptor)
                descriptor = latest_cached_descriptor

            else:
                # do not attempt to get the latest locally cached version
                log.warning("Remote connection not available to determine latest version.")
                raise TankDescriptorError(
                    "Could not get latest version of %s. "
                    "For more details, see the log." % descriptor
                )



    return descriptor


def is_descriptor_version_missing(dict_or_uri):
    """
    Helper method which checks if a descriptor needs a version.

    If the given descriptor dictionary or uri is one of the
    types which requires a version token, and this token is not
    defined, ``True`` will be returned, otherwise ``False``.

    This is useful for a standard pattern which can be used used
    where you want to allow users to configure toolkit
    descriptors which track either the latest version or a specific one.
    In this pattern, the user hints that they want to track latest
    version by omitting the version token altogether.

    The following standard pattern can then be implemented::

        # determine if we should request the latest version
        # of the given descriptor
        if is_descriptor_version_missing(descriptor_uri):
            # require the descriptor system to return
            # the latest descriptor it can detect
            resolve_latest = True
        else:
            # normal direct lookup of a particular
            # descriptor version
            resolve_latest = False

        descriptor_obj = create_descriptor(
            sg_connection,
            Descriptor.CONFIG,
            descriptor_uri,
            resolve_latest=resolve_latest
        )

    :param dict_or_uri: A std descriptor dictionary dictionary or string
    :return: Boolean to indicate if a required version token is missing
    """
    # resolve into both dict and uri form
    if isinstance(dict_or_uri, basestring):
        descriptor_dict = descriptor_uri_to_dict(dict_or_uri)
    else:
        # make a copy to make sure the original object is never altered
        descriptor_dict = dict_or_uri

    # We only do this for descriptor types that supports a version number concept
    descriptors_using_version = ["app_store", "shotgun", "manual", "git", "git_branch"]

    if "version" not in descriptor_dict and descriptor_dict.get("type") in descriptors_using_version:
        return True
    else:
        return False


def descriptor_uri_to_dict(uri):
    """
    Translates a descriptor uri into a dictionary.

    :param uri: descriptor string uri
    :returns: descriptor dictionary
    """
    from .base import IODescriptorBase
    return IODescriptorBase.dict_from_uri(uri)


def descriptor_dict_to_uri(ddict):
    """
    Translates a descriptor dictionary into a uri.

    :param ddict: descriptor dictionary
    :returns: descriptor uri
    """
    from .base import IODescriptorBase
    return IODescriptorBase.uri_from_dict(ddict)<|MERGE_RESOLUTION|>--- conflicted
+++ resolved
@@ -24,11 +24,8 @@
         fallback_roots,
         resolve_latest,
         constraint_pattern=None,
-<<<<<<< HEAD
+        local_fallback_when_disconnected=True,
         use_non_default_bundle_cache=False):
-=======
-        local_fallback_when_disconnected=True):
->>>>>>> 9ba476c4
     """
     Factory method. Use this method to construct all DescriptorIO instances.
 
@@ -62,18 +59,14 @@
                                 - v0.1.2, v0.12.3.2, v0.1.3beta - a specific version
                                 - v0.12.x - get the highest v0.12 version
                                 - v1.x.x - get the highest v1 version
-<<<<<<< HEAD
-    :param use_non_default_bundle_cache: If True, tracking of bundle will be disabled as well as
-                           deletion on bootstrapping process.
-=======
     :param local_fallback_when_disconnected: If resolve_latest is set to True, specify the behaviour
                             in the case when no connection to a remote descriptor can be established,
                             for example because and internet connection isn't available. If True, the
                             descriptor factory will attempt to fall back on any existing locally cached
                             bundles and return the latest one available. If False, a
                             :class:`TankDescriptorError` is raised instead.
->>>>>>> 9ba476c4
-
+    :param use_non_default_bundle_cache: If True, tracking of bundle will be disabled as well as
+                           deletion on bootstrapping process.
     :returns: Descriptor object
     :raises: :class:`TankDescriptorError`
     """
