--- conflicted
+++ resolved
@@ -721,12 +721,8 @@
         """
         from .qt import QtGui, QtCore
         
-<<<<<<< HEAD
         resources_folder = os.path.join(pipelineconfig.get_current_code_install_root(), 
                                         "install", "core", "resources")
-=======
-        this_folder = os.path.abspath(os.path.dirname(__file__))
->>>>>>> a596af57
         
         # initialize our style
         QtGui.QApplication.setStyle("plastique")
@@ -749,11 +745,7 @@
 
         try:
             # open palette file
-<<<<<<< HEAD
             palette_file = os.path.join(resources_folder, "dark_palette.qpalette")
-=======
-            palette_file = os.path.join(this_folder, "qt", "dark_palette.qpalette")
->>>>>>> a596af57
             fh = QtCore.QFile(palette_file)
             fh.open(QtCore.QIODevice.ReadOnly);
             file_in = QtCore.QDataStream(fh)
@@ -777,11 +769,7 @@
             
         try:
             # read css
-<<<<<<< HEAD
             css_file = os.path.join(resources_folder, "dark_palette.css")
-=======
-            css_file = os.path.join(this_folder, "qt", "dark_palette.css")
->>>>>>> a596af57
             f = open(css_file)
             css_data = f.read()
             f.close()
