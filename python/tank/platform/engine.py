# Copyright (c) 2013 Shotgun Software Inc.
# 
# CONFIDENTIAL AND PROPRIETARY
# 
# This work is provided "AS IS" and subject to the Shotgun Pipeline Toolkit 
# Source Code License included in this distribution package. See LICENSE.
# By accessing, using, copying or modifying this work you indicate your 
# agreement to the Shotgun Pipeline Toolkit Source Code License. All rights 
# not expressly granted therein are reserved by Shotgun Software Inc.

"""
Defines the base class for all Tank Engines.
"""

from __future__ import with_statement

import os
import re
import sys
import logging
import traceback
import inspect
import weakref
import threading

from ..util.qt_importer import QtImporter
from ..util.loader import load_plugin
from .. import hook

from ..errors import TankError
from .errors import (
    TankEngineInitError,
    TankContextChangeNotSupportedError,
    TankEngineEventError,
)

from ..util import log_user_activity_metric, log_user_attribute_metric
from ..util.metrics import MetricsDispatcher
from ..log import LogManager

from . import application
from . import constants
from . import validation
from . import events
from . import qt
from .bundle import TankBundle
from .framework import setup_frameworks
from .engine_logging import ToolkitEngineHandler, ToolkitEngineLegacyHandler

# std core level logger
core_logger = LogManager.get_logger(__name__)

class Engine(TankBundle):
    """
    Base class for an engine. When a new DCC integration is created, it should
    derive from this class.
    """

    _ASYNC_INVOKER, _SYNC_INVOKER = range(2)

    def __init__(self, tk, context, engine_instance_name, env):
        """
        Engine instances are constructed by the toolkit launch process
        and various factory methods such as :meth:`start_engine`.

        :param tk: :class:`~sgtk.Sgtk` instance
        :param context: A context object to define the context on disk where the engine is operating
        :type context: :class:`~sgtk.Context`
        :param engine_instance_name: The name of the engine as it has been defined in the environment.
        :param env: An Environment object to associate with this engine.


        .. tell sphinx to document certain protected methods
        .. automethod:: _initialize_dark_look_and_feel
        .. automethod:: _define_qt_base
        .. automethod:: _create_dialog
        .. automethod:: _create_widget
        .. automethod:: _get_dialog_parent
        .. automethod:: _create_dialog_with_widget
        .. automethod:: _get_dialog_parent
        .. automethod:: _on_dialog_closed
        .. automethod:: _emit_event
        .. automethod:: _emit_log_message
        """
        
        self.__env = env
        self.__engine_instance_name = engine_instance_name
        self.__applications = {}
        self.__application_pool = {}
        self.__shared_frameworks = {}
        self.__commands = {}
        self.__command_pool = {}
        self.__panels = {}
        self.__currently_initializing_app = None
        
        self.__qt_widget_trash = []
        self.__created_qt_dialogs = []
        self.__qt_debug_info = {}
        
        self.__commands_that_need_prefixing = []
        
        self.__global_progress_widget = None

        self._metrics_dispatcher = None

        # Initialize these early on so that methods implemented in the derived class and trying
        # to access the invoker don't trip on undefined variables.
        self._invoker = None
        self._async_invoker = None

        # get the engine settings
        settings = self.__env.get_engine_settings(self.__engine_instance_name)
        
        # get the descriptor representing the engine        
        descriptor = self.__env.get_engine_descriptor(self.__engine_instance_name)        

        # create logger for this engine.
        # log will be parented in a sgtk.env.environment_name.engine_instance_name hierarchy
        logger = LogManager.get_logger("env.%s.%s" % (env.name, engine_instance_name))

        # init base class
        TankBundle.__init__(self, tk, context, settings, descriptor, env, logger)

        # create a log handler to handle log dispatch from self.log
        # (and the rest of the sgtk logging ) to the user
        self.__log_handler = self.__initialize_logging()

        # check general debug log setting and update the global debug flag accordingly. Do not set this
        # flag only when the debug_logging is "true" because the global_debug flag is... global... and it
        # needs to be reset during engine instantiation if the debug_logging setting suddenly turns false.
        LogManager().global_debug = self.get_setting("debug_logging", False)
        if LogManager().global_debug:
            self.log_debug("Engine config flag 'debug_logging' detected, turning on debug output.")

        # check that the context contains all the info that the app needs
        validation.validate_context(descriptor, context)
        
        # make sure the current operating system platform is supported
        validation.validate_platform(descriptor)

        # Get the settings for the engine and then validate them
        engine_schema = descriptor.configuration_schema
        validation.validate_settings(
            self.__engine_instance_name,
            tk,
            context,
            engine_schema,
            settings
        )
        
        # set up any frameworks defined
        setup_frameworks(self, self, self.__env, descriptor)
        
        # run the engine init
        self.log_debug("Engine init: Instantiating %s" % self)
        self.log_debug("Engine init: Current Context: %s" % context)

        # now if a folder named python is defined in the engine, add it to the pythonpath
        my_path = os.path.dirname(sys.modules[self.__module__].__file__)
        python_path = os.path.join(my_path, constants.BUNDLE_PYTHON_FOLDER)
        if os.path.exists(python_path):
            # Only append if __init__.py doesn't exist. If it does then we
            # should use the special tank import instead.
            init_path = os.path.join(python_path, "__init__.py")
            if not os.path.exists(init_path):
                self.log_debug("Appending to PYTHONPATH: %s" % python_path)
                sys.path.append(python_path)

        # Note, 'init_engine()' is now deprecated and all derived initialisation should be
        # done in either 'pre_app_init()' or 'post_app_init()'.  'init_engine()' is left
        # in here to provide backwards compatibility with any legacy code. 
        self.init_engine()

        # try to pull in QT classes and assign to tank.platform.qt.XYZ
        base_def = self._define_qt_base()
        qt.QtCore = base_def.get("qt_core")
        qt.QtGui = base_def.get("qt_gui")
        qt.QtWidgets = base_def.get("qt_widgets")
        qt.TankDialogBase = base_def.get("dialog_base")

        # Update the authentication module to use the engine's Qt.
        # @todo: can this import be untangled? Code references internal part of the auth module
        from ..authentication.ui import qt_abstraction
        qt_abstraction.QtCore = qt.QtCore
        qt_abstraction.QtGui = qt.QtGui
<<<<<<< HEAD
        qt_abstraction.QtWidgets = qt.QtWidgets
        
=======

>>>>>>> c66d848c
        # create invoker to allow execution of functions on the
        # main thread:
        self._invoker, self._async_invoker = self.__create_invokers()
        
        # run any init that needs to be done before the apps are loaded:
        self.pre_app_init()
        
        # now load all apps and their settings
        self.__load_apps()
        
        # execute the post engine init for all apps
        # note that this is executed before the post_app_init
        # in the engine - this is because typically the post app
        # init in the engine will contain code which captures the
        # state of the apps - for example creates a menu, so at that 
        # point we want to try and have all app initialization complete.
        self.__run_post_engine_inits()

        if self.name not in [constants.SHELL_ENGINE_NAME, constants.SHOTGUN_ENGINE_NAME] \
                and self.__has_018_logging_support():

            # if engine supports new logging implementation,
            #
            # we cannot add the 'toggle debug logging' for
            # an engine that has the old logging implementation
            # because that typically contains overrides in log_debug
            # which effectively renders the command below useless

            # note that we omit this action in the special built-in
            # engines tk-shell and tk-shotgun

            self.register_command(
                "Toggle Debug Logging",
                self.__toggle_debug_logging,
                {
                    "short_name": "toggle_debug",
                    "icon": self.__get_platform_resource_file("book_256.png"),
                    "description": ("Toggles toolkit debug logging on and off. "
                                    "This affects all debug logging, including log "
                                    "files that are being written to disk."),
                    "type": "context_menu"
                }
            )

        # add a 'open log folder' command to the engine's context menu
        # note: we make an exception for the shotgun engine which is a
        # special case.
        if self.name != constants.SHOTGUN_ENGINE_NAME:

            self.register_command(
                "Open Log Folder",
                self.__open_log_folder,
                {
                    "short_name": "open_log_folder",
                    "icon": self.__get_platform_resource_file("folder_256.png"),
                    "description": "Opens the folder where log files are being stored.",
                    "type": "context_menu"
                }
            )

        # Useful dev helpers: If there is one or more dev descriptors in the
        # loaded environment, add a reload button to the menu!
        self.__register_reload_command()
        
        # now run the post app init
        self.post_app_init()
        
        # emit an engine started event
        tk.execute_core_hook(constants.TANK_ENGINE_INIT_HOOK_NAME, engine=self)

        self.log_debug("Init complete: %s" % self)
        self.log_metric("Init")

        # log the core and engine versions being used by the current user
        log_user_attribute_metric("tk-core version", tk.version)
        log_user_attribute_metric("%s version" % (self.name,), self.version)

        # if the engine supports logging metrics, begin dispatching logged metrics
        if self.metrics_dispatch_allowed:
            self._metrics_dispatcher = MetricsDispatcher(self)
            self.log_debug("Starting metrics dispatcher...")
            self._metrics_dispatcher.start()
            self.log_debug("Metrics dispatcher started.")

    def __repr__(self):
        return "<Sgtk Engine 0x%08x: %s, env: %s>" % (id(self),  
                                                      self.name, 
                                                      self.__env.name)

    ##########################################################################################
    # properties used by internal classes, not part of the public interface

    def get_env(self):
        """
        Returns the environment object associated with this engine.
        This is a private method which is internal to tank and should
        not be used by external code. This method signature may change at any point
        and the object returned may also change. Do not use outside of the core api.
        """
        return self.__env

    def __toggle_debug_logging(self):
        """
        Toggles global debug logging on and off in the log manager.
        This will affect all logging across all of toolkit.
        """
        # flip debug logging
        LogManager().global_debug = not LogManager().global_debug

    def __open_log_folder(self):
        """
        Opens the file system folder where log files are being stored.
        """
        self.log_info("Log folder is located in '%s'" % LogManager().log_folder)

        if self.has_ui:
            # only import QT if we have a UI
            from .qt import QtGui, QtCore
            url = QtCore.QUrl.fromLocalFile(
                LogManager().log_folder
            )
            status = QtGui.QDesktopServices.openUrl(url)
            if not status:
                self._engine.log_error("Failed to open folder!")

    def __is_method_subclassed(self, method_name):
        """
        Helper that determines if the given method name
        has been subclassed in the currently running
        instance of the class or not.

        :param method_name: Name of engine method to check, e.g. 'log_debug'.
        :return: True if subclassed, false if not
        """
        # grab active method and baseclass method
        running_method = getattr(self, method_name)
        base_method = getattr(Engine, method_name)

        # now determine if the runtime implementation
        # is the base class implementation or not
        subclassed = False

        if sys.version_info < (2,6):
            # older pythons use im_func rather than __func__
            if running_method.im_func is not base_method.im_func:
                subclassed = True
        else:
            # pyton 2.6 and above use __func__
            if running_method.__func__ is not base_method.__func__:
                subclassed = True

        return subclassed

    def __has_018_logging_support(self):
        """
        Determine if the engine supports the new logging implementation.

        This is done by introspecting the _emit_log_message method.
        If this method is implemented for this engine, it is assumed
        that we are using the new logging system.

        :return: True if new logging is used, False otherwise
        """
        return self.__is_method_subclassed("_emit_log_message")

    def __initialize_logging(self):
        """
        Creates a std python logging LogHandler
        that dispatches all log messages to the
        :meth:`Engine._emit_log_message()` method
        in a thread safe manner.

        For engines that do not yet implement :meth:`_emit_log_message`,
        a legacy log handler is used that dispatches messages
        to the legacy output methods log_xxx.

        :return: :class:`python.logging.LogHandler`
        """
        if self.__has_018_logging_support():
            handler = LogManager().initialize_custom_handler(
                ToolkitEngineHandler(self)
            )
            # make it easy for engines to implement a consistent log format
            # by equipping the handler with a standard formatter:
            # [DEBUG tk-maya] message message
            #
            # engines subclassing log output can call
            # handler.format to access this formatter for
            # a consistent output implementation
            # (see _emit_log_message for details)
            #
            formatter = logging.Formatter(
                "[%(levelname)s %(basename)s] %(message)s"
            )
            handler.setFormatter(formatter)

        else:
            # legacy engine that doesn't have _emit_log_message implemented
            handler = LogManager().initialize_custom_handler(
                ToolkitEngineLegacyHandler(self)
            )

            # create a minimalistic format suitable for
            # existing output implementations of log_xxx
            #
            formatter = logging.Formatter("%(basename)s: %(message)s")
            handler.setFormatter(formatter)

        return handler

    def __show_busy(self, title, details):
        """
        Payload for the show_busy method.

        For details, see the main show_busy documentation.
        
        :param title: Short descriptive title of what is happening
        :param details: Detailed message describing what is going on.
        """
        if self.has_ui:
            # we cannot import QT until here as non-ui engines don't have QT defined.
            try:
                from .qt.busy_dialog import BusyDialog 
                from .qt import QtGui, QtCore
                
            except:
                # QT import failed. This may be because someone has upgraded the core
                # to the latest but are still running a earlier version of the 
                # Shotgun or Shell engine where the self.has_ui method is not
                # correctly implemented. In that case, absorb the error and  
                # emit a log message
                self.log_info("[%s] %s" % (title, details))
                
            else:
                # our qt import worked!
                if not self.__global_progress_widget:
                    
                    # no window exists - create one!
                    (window, self.__global_progress_widget) = self._create_dialog_with_widget(title="Toolkit is busy", 
                                                                                              bundle=self, 
                                                                                              widget_class=BusyDialog)
                    
                    # make it a splashscreen that sits on top
                    window.setWindowFlags(QtCore.Qt.SplashScreen | QtCore.Qt.WindowStaysOnTopHint)
    
                    # set the message before the window is raised to avoid briefly
                    # showing default values
                    self.__global_progress_widget.set_contents(title, details)
                    
                    # kick it off        
                    window.show()
        
                else:
                                            
                    # just update the message for the existing window 
                    self.__global_progress_widget.set_contents(title, details)

                # make sure events are properly processed and the window is updated
                QtCore.QCoreApplication.processEvents()
        
        else:
            # no UI support! Instead, just emit a log message
            self.log_info("[%s] %s" % (title, details))
        
    def __clear_busy(self):
        """
        Payload for clear_busy method. 
        For details, see the main clear_busy documentation.
        """
        if self.__global_progress_widget:
            self.__global_progress_widget.close()
            self.__global_progress_widget = None

    def log_metric(self, action):
        """Log an engine metric.

        :param action: Action string to log, e.g. 'Init'

        Logs a user activity metric as performed within an engine. This is
        a convenience method that auto-populates the module portion of
        ``tank.util.log_user_activity_metric()``

        Internal Use Only - We provide no guarantees that this method
        will be backwards compatible.

        """

        # the action contains the engine and app name, e.g.
        # module: tk-maya
        # action: tk-maya - Init
        full_action = "%s %s" % (self.name, action)
        log_user_activity_metric(self.name, full_action)

    def log_user_attribute_metric(self, attr_name, attr_value):
        """Convenience class. Logs a user attribute metric.

        :param attr_name: The name of the attribute to set for the user.
        :param attr_value: The value of the attribute to set for the user.

        This is a convenience wrapper around
        `tank.util.log_user_activity_metric()` that prevents engine subclasses
        from having to import from `tank.util`.

        Internal Use Only - We provide no guarantees that this method
        will be backwards compatible.

        """
        log_user_attribute_metric(attr_name, attr_value)

    def get_child_logger(self, name):
        """
        Create a child logger for this engine.

        :param name: Name of child logger, can contain periods for nesting
        :return: :class:`logging.Logger` instance
        """
        full_log_path = "%s.%s" % (self.logger.name, name)
        return logging.getLogger(full_log_path)

    ##########################################################################################
    # properties

    @property
    def shotgun(self):
        """
        Returns a Shotgun API handle associated with the currently running
        environment. This method is a convenience method that calls out
        to :meth:`~sgtk.Tank.shotgun`.

        :returns: Shotgun API handle
        """
        # pass on information to the user agent manager which bundle is returning
        # this sg handle. This information will be passed to the web server logs
        # in the shotgun data centre and makes it easy to track which app and engine versions
        # are being used by clients
        try:
            self.tank.shotgun.tk_user_agent_handler.set_current_engine(self.name, self.version)
        except AttributeError:
            # looks like this sg instance for some reason does not have a
            # tk user agent handler associated.
            pass
        
        return self.tank.shotgun        

    @property
    def environment(self):
        """
        A dictionary with information about the environment.
         
        :returns: dictionary with keys ``name``,
                  ``description`` and ``disk_location``.
        """
        data = {}
        data["name"] = self.__env.name
        data["description"] = self.__env.description
        data["disk_location"] = self.__env.disk_location
        
        return data

    @property
    def instance_name(self):
        """
        The instance name for this engine. The instance name
        is the entry that is defined in the environment file.
        
        :returns: instance name as string, e.g. ``tk-maya``
        """
        return self.__engine_instance_name

    @property
    def apps(self):
        """
        Dictionary of apps associated with this engine
        
        :returns: dictionary with keys being app name and values being app objects
        """
        return self.__applications
    
    @property
    def commands(self):
        """
        A dictionary representing all the commands that have been registered
        by apps in this engine via :meth:`register_command`.
        Each dictionary item contains the following keys:
        
        - ``callback`` - function pointer to function to execute for this command
        - ``properties`` - dictionary with free form options - these are typically
          engine specific and driven by convention.
        
        :returns: commands dictionary, keyed by command name
        """
        return self.__commands
    
    @property
    def panels(self):
        """
        Panels which have been registered with the engine via the :meth:`register_panel()`
        method. Returns a dictionary keyed by panel unique ids. Each value is a dictionary with keys
        ``callback`` and ``properties``.

        Returns all the panels which have been registered with the engine.
        
        :returns: A dictionary keyed by panel unique ids. Each value is a dictionary
                  with keys 'callback' and 'properties'
        """
        return self.__panels
    
    @property
    def has_ui(self):
        """
        Indicates that the host application that the engine is connected to has a UI enabled.
        This always returns False for some engines (such as the shell engine) and may vary 
        for some engines, depending if the host application for example is in batch mode or
        UI mode.
        
        :returns: boolean value indicating if a UI currently exists
        """
        # default implementation is to assume a UI exists
        # this is since most engines are supporting a graphical application
        return True

    @property
    def metrics_dispatch_allowed(self):
        """
        Indicates this engine will allow the metrics worker threads to forward
        the user metrics logged via core, this engine, or registered apps to
        SG.

        :returns: boolean value indicating that the engine allows user metrics
            to be forwarded to SG.
        """
        return True

    @property
    def created_qt_dialogs(self):
        """
        A list of dialog objects that have been created by the engine.

        :returns:   A list of TankQDialog objects.
        """
        return self.__created_qt_dialogs

    ##########################################################################################
    # init and destroy
    
    def init_engine(self):
        """
        Note: Now deprecated - Please use pre_app_init instead.
        """
        pass
    
    def pre_app_init(self):
        """
        Sets up the engine into an operational state. Executed by the system and typically
        implemented by deriving classes. This method called before any apps are loaded.
        """
        pass
    
    def post_app_init(self):
        """
        Executed by the system and typically implemented by deriving classes.
        This method called after all apps have been loaded.
        """
        pass
    
    def destroy(self):
        """
        Destroy all apps, then call destroy_engine so subclasses can add their own tear down code.

        .. note:: This method should not be subclassed. Instead, implement :meth:`destroy_engine()`.

        """
        with _CoreContextChangeHookGuard(self.sgtk, self.context, None):
            self.__destroy_frameworks()
            self.__destroy_apps()

            self.log_debug("Destroying %s" % self)
            self.destroy_engine()

            # finally remove the current engine reference
            set_current_engine(None)

            # now clear the hooks cache to make sure fresh hooks are loaded the
            # next time an engine is initialized
            hook.clear_hooks_cache()

            # clean up the main thread invoker - it's a QObject so it's important we
            # explicitly set the value to None!
            self._invoker = None
            self._async_invoker = None

            # halt metrics dispatching
            if self._metrics_dispatcher and self._metrics_dispatcher.dispatching:
                self.log_debug("Stopping metrics dispatcher.")
                self._metrics_dispatcher.stop()
                self.log_debug("Metrics dispatcher stopped.")

        # kill log handler
        LogManager().root_logger.removeHandler(self.__log_handler)
        self.__log_handler = None

    def destroy_engine(self):
        """
        Called when the engine should tear down itself and all its apps.
        Implemented by deriving classes.
        """
        pass

    def change_context(self, new_context):
        """
        Called when the engine is being asked to change contexts. This
        will only be allowed if the engine explicitly suppose on-the-fly
        context changes by way of its context_change_allowed property. Any
        apps that do not support context changing will be restarted instead.
        Custom behavior at the engine level should be handled by overriding
        one or both of pre_context_change and post_context_change methods.

        :param new_context:     The context to change to.
        :type new_context: :class:`~sgtk.Context`
        """
        # Make sure we're allowed to change context at the engine level.
        if not self.context_change_allowed:
            self.log_debug("Engine %r does not allow context changes." % self)
            raise TankContextChangeNotSupportedError()

        # Make sure that this engine is configured to run in the new context,
        # and that it's the EXACT same engine. This can be handled by comparing
        # the current engine's descriptor to the one coming from the new environment.
        # If this fails then it's more than just the engine not supporting the
        # context change, it's that the target context isn't configured properly.
        # As such, we'll let any exceptions (mostly TankEngineInitError) bubble
        # up since it's a critical error case.
        (new_env, engine_descriptor) = _get_env_and_descriptor_for_engine(
            engine_name=self.instance_name,
            tk=self.tank,
            context=new_context,
        )

        # Make sure that the engine in the target context is the same as the current
        # engine. In the case of git or app_store descriptors, the equality check
        # is an "is" check to see if they're references to the same object due to the
        # fact that those descriptor types are singletons. For dev descriptors, the
        # check is going to compare the paths of the descriptors to see if they're
        # referencing the same data on disk, in which case they are equivalent.
        if engine_descriptor != self.descriptor:
            self.log_debug("Engine %r does not match descriptors between %r and %r." % (
                self,
                self.context,
                new_context
            ))
            raise TankContextChangeNotSupportedError()

        # Run the pre_context_change method to allow for any engine-specific
        # prep work to happen.
        self.log_debug(
            "Executing pre_context_change for %r, changing from %r to %r." % (
                self,
                self.context,
                new_context
            )
        )

        with _CoreContextChangeHookGuard(self.sgtk, self.context, new_context):
            self.pre_context_change(self.context, new_context)
            self.log_debug("Execution of pre_context_change for engine %r is complete." % self)

            # Check to see if all of our apps are capable of accepting
            # a context change. If one of them is not, then we remove it
            # from the persistent app pool, which will force it to be
            # rebuilt when apps are loaded later on.
            non_compliant_app_paths = []
            for install_path, app_instances in self.__application_pool.iteritems():
                for instance_name, app in app_instances.iteritems():
                    self.log_debug(
                        "Executing pre_context_change for %r, changing from %r to %r." % (
                            app,
                            self.context,
                            new_context
                        )
                    )
                    app.pre_context_change(self.context, new_context)
                    self.log_debug("Execution of pre_context_change for app %r is complete." % app)

            # Now that we're certain we can perform a context change,
            # we can tell the environment what the new context is, update
            # our own context property, and load the apps. The app load
            # will repopulate the __applications dict to contain the appropriate
            # apps for the new context, and will pull apps that have already
            # been loaded from the __application_pool, which is persistent.
            old_context = self.context
            self.__env = new_env
            self._set_context(new_context)
            self.__load_apps(reuse_existing_apps=True, old_context=old_context)

            # Call the post_context_change method to allow for any engine
            # specific post-change logic to be run.
            self.log_debug(
                "Executing post_context_change for %r, changing from %r to %r." % (
                    self,
                    self.context,
                    new_context
                )
            )

            # Emit the core level event.
            self.post_context_change(old_context, new_context)

        self.log_debug("Execution of post_context_change for engine %r is complete." % self)

        # Last, now that we're otherwise done, we can run the
        # apps' post_engine_init methods.
        self.__run_post_engine_inits()

    ##########################################################################################
    # public methods

    def show_busy(self, title, details):
        """
        Displays or updates a global "busy window" tied to this engine. The window
        is a splash screen type window, floats on top and contains details of what
        is currently being processed.

        This method pops up a splash screen with a message and the idea is that
        long running core processes can use this as a way to communicate their intent
        to the user and keep the user informed as slow processes are executed. If the engine
        has a UI present, this will be used to display the progress message. If the engine
        does not have UI support, a message will be logged. The UI always appears in the
        main thread for safety.

        Only one global progress window can exist per engine at a time, so if you want to
        push several updates one after the other, just keep calling this method.

        When you want to remove the window, call :meth:`clear_busy()`.

        Note! If you are calling this from the Core API you typically don't have
        access to the current engine object. In this case you can use the
        convenience method ``tank.platform.engine.show_global_busy()`` which will
        attempt to broadcast the request to the currently active engine.

        :params title: Short descriptive title of what is happening
        :params details: Detailed message describing what is going on.
        """
        # make sure that the UI is always shown in the main thread
        self.execute_in_main_thread(self.__show_busy, title, details)

    def clear_busy(self):
        """
        Closes any active busy window.

        For more details, see the :meth:`show_busy()` documentation.
        """
        if self.__global_progress_widget:
            self.execute_in_main_thread(self.__clear_busy)


    def register_command(self, name, callback, properties=None):
        """
        Register a command with a name and a callback function.

        A *command* refers to an access point for some functionality.
        In most cases, commands will appear as items on a Shotgun dropdown
        menu, but it ultimately depends on the engine - in the Shell engine,
        commands are instead represented as a text base listing and in the
        Shotgun Desktop it is a scrollable list of larger icons.

        An arbitrary list of properties can be passed into the engine
        in the form of a properties dictionary. The interpretation of
        the properties dictionary is engine specific, but in general
        the following properties are supported:

        - ``short_name`` - A shorter name, typically intended for console use (e.g. 'import_cut')

        - ``icon`` - A path to a 256x256 png app icon. If not specified, the icon for the app will be used.

        - ``description`` - a one line description of the command, suitable for a tooltip.
          If no description is passed, the one provided in the app manifest will be used.

        - ``type`` - The type of command - hinting where it should appear. Options vary between
          engines and the following three are supported:

            - ``context_menu`` - Supported on all engines. Place item on
              the context menu (first item on the shotgun menu).
            - ``panel`` - This command is associated with a panel app if the target
              environment supports a special notion of panel related actions, place
              the command there. (supported by for example Nuke)
            - ``node`` - For applications that have a specific node menu (like Nuke),
              place the command there.

        Specifically for the Shotgun engine, the following parameters are supported:

        - ``title`` - Title to appear on shotgun action menu (e.g. "Create Folders")

        - ``deny_permissions`` - List of permission groups to exclude this
          menu item for (e.g. ``["Artist"]``)

        - ``deny_platforms`` - List of platforms for which not to show the menu
          (e.g. ``["windows", "mac", "linux"]``). Please note that there are
          other ways to achieve this same result.

        - ``supports_multiple_selection`` - a special flag that allows multiple objects
          in Shotgun to be selected and operated on. An example showing how to write a
          multi select shotgun app is provided in a special branch in the sample starter
          app: https://github.com/shotgunsoftware/tk-multi-starterapp/tree/shotgun_multi_select


        Typical usage normally looks something like this -
        register_command is called from the :meth:`Application.init_app()` method of an app::

            self.engine.register_command(
                "Work Area Info...",
                callback,
                {"type": "context_menu", "short_name": "work_area_info"}
            )

        :param name: Name of the command. This will be the key when accessed via the
                     :meth:`commands` dictionary.
        :param callback: Callback to call upon command execution
        :param properties: Dictionary with command properties.
        """
        if properties is None:
            properties = {}
        
        # uniqueness prefix, populated when there are several instances of the same app
        properties["prefix"] = None
        
        # try to add an app key to the dict with the app requesting the command
        if self.__currently_initializing_app is not None:
            # track which apps this request came from
            properties["app"] = self.__currently_initializing_app
        
        # add some defaults. If there isn't a description key, add it from the app's manifest
        if "description" not in properties and self.__currently_initializing_app:
            properties["description"] = self.__currently_initializing_app.description
        
        if "icon" not in properties and self.__currently_initializing_app:
            properties["icon"] = self.__currently_initializing_app.descriptor.icon_256

        # check for duplicates!
        if name in self.__commands:
            # already something in the dict with this name
            existing_item = self.__commands[name]
            if existing_item["properties"].get("app"):
                # we know the app for the existing item.
                # so prefix with app name
                prefix = existing_item["properties"].get("app").instance_name
                new_name_for_existing = "%s:%s" % (prefix, name)
                self.__commands[new_name_for_existing] = existing_item
                self.__commands[new_name_for_existing]["properties"]["prefix"] = prefix 
                del(self.__commands[name])
                # add it to our list
                self.__commands_that_need_prefixing.append(name)
                      
        if name in self.__commands_that_need_prefixing:
            # try to append a prefix if possible
            if properties.get("app"):
                prefix = properties.get("app").instance_name
                name = "%s:%s" % (prefix, name)
                # also add a prefix key in the properties dict
                properties["prefix"] = prefix

        # now define command wrappers to capture metrics logging
        # on command execution. The toolkit callback system supports
        # two different callback styles:
        #
        # - A legacy type which is only used by Shotgun Apps which
        #   utilize multi select. These callbacks are always on the
        #   form callback(entity_type, entity_ids)
        #
        # - The standard type, which does not pass any arguments:
        #   callback()
        #

        # introspect the arg list to determine this and set a flag
        # to highlight this state. This is used by the tank_command
        # execution logic to correctly dispatch the callback during
        # runtime.
        arg_spec = inspect.getargspec(callback)
        # note - cannot use named tuple form because it is py2.6+
        arg_list = arg_spec[0]

        if "entity_type" in arg_list and "entity_ids" in arg_list:
            # add property flag
            properties[constants.LEGACY_MULTI_SELECT_ACTION_FLAG] = True

        # define a generic callback wrapper for metrics logging
        def callback_wrapper(*args, **kwargs):

            if properties.get("app"):
                # track which app command is being launched
                properties["app"].log_metric("'%s'" % name, log_version=True)

            # run the actual payload callback
            return callback(*args, **kwargs)

        self.__commands[name] = {
            "callback": callback_wrapper,
            "properties": properties,
        }


    def register_panel(self, callback, panel_name="main", properties=None):
        """
        Similar to :meth:`register_command()`, but instead of registering a menu item in the form of a
        command, this method registers a UI panel. A register_panel call should
        be used in conjunction with a register_command call.
        
        Panels need to be registered if they should persist between DCC sessions (e.g. 
        for example 'saved layouts').
        
        Just like with the :meth:`register_command` method, panel registration should be executed
        from within the init phase of the app. Once a panel has been registered, it is possible
        for the engine to correctly restore panel UIs at startup and profile switches. 
        
        Not all engines support this feature, but in for example Nuke, a panel can be added to 
        a saved layout. Apps wanting to be able to take advantage of the persistence given by
        these saved layouts will need to call register_panel as part of their init_app phase.
        
        In order to show or focus on a panel, use the :meth:`show_panel` method instead.
        
        :param callback: Callback to a factory method that creates the panel and returns a panel widget.
        :param panel_name: A string to distinguish this panel from other panels created by 
                           the app. This will be used as part of the unique id for the panel.
        :param properties: Properties dictionary. Reserved for future use.
        :returns: A unique identifier that can be used to consistently identify the 
                  panel across sessions. This identifier should be used to identify the panel
                  in all subsequent calls, e.g. for example :meth:`show_panel()`.
        """
        properties = properties or {}
        
        if self.__currently_initializing_app is None:
            # register_panel is called from outside of init_app
            raise TankError("register_panel must be called from inside of the init_app() method!")
        
        current_app = self.__currently_initializing_app
        
        # similar to register_command, track which app this request came from
        properties["app"] = current_app 
        
        # now compose a unique id for this panel.
        # This is done based on the app instance name plus the given panel name.
        # By using the instance name rather than the app name, we support the
        # use case where more than one instance of an app exists within a
        # config.
        panel_id = "%s_%s" % (current_app.instance_name, panel_name)
        # to ensure the string is safe to use in most engines,
        # sanitize to simple alpha-numeric form
        panel_id = re.sub("\W", "_", panel_id)
        panel_id = panel_id.lower()

        # add it to the list of registered panels
        self.__panels[panel_id] = {"callback": callback, "properties": properties}
        
        self.log_debug("Registered panel %s" % panel_id)
        
        return panel_id
        
    def execute_in_main_thread(self, func, *args, **kwargs):
        """
        Execute the specified function in the main thread when called from a non-main
        thread.  This will block the calling thread until the function returns. Note that this
        method can introduce a deadlock if the main thread is waiting for a background thread
        and the background thread is invoking this method. Since the main thread is waiting
        for the background thread to finish, Qt's event loop won't be able to process the request
        to execute in the main thread::

            >>> from sgtk.platform.qt import QtGui
            >>> engine.execute_in_main_thread(QtGui.QMessageBox.information, None, "Hello", "Hello from the main thread!")

        .. note:: This currently only works if Qt is available, otherwise it just
                  executes immediately on the current thread.

        :param func: function to call
        :param args: arguments to pass to the function
        :param kwargs: named arguments to pass to the function

        :returns: the result of the function call
        """
        return self._execute_in_main_thread(self._SYNC_INVOKER, func, *args, **kwargs)

    def async_execute_in_main_thread(self, func, *args, **kwargs):
        """
        Execute the specified function in the main thread when called from a non-main
        thread.  This call will return immediately and will not wait for the code to be
        executed in the main thread.

        .. note:: This currently only works if Qt is available, otherwise it just
                  executes immediately on the current thread.

        :param func: function to call
        :param args: arguments to pass to the function
        :param kwargs: named arguments to pass to the function
        """
        self._execute_in_main_thread(self._ASYNC_INVOKER, func, *args, **kwargs)

    def _execute_in_main_thread(self, invoker_id, func, *args, **kwargs):
        """
        Executes the given method and arguments with the specified invoker.
        If the invoker is not ready or if the calling thread is the main thread,
        the method is called immediately with it's arguments.

        :param invoker_id: Either _ASYNC_INVOKER or _SYNC_INVOKER.
        :param func: function to call
        :param args: arguments to pass to the function
        :param kwargs: named arguments to pass to the function

        :returns: The return value from the invoker.
        """
        # Execute in main thread might be called before the invoker is ready.
        # For example, an engine might use the invoker for logging to the main
        # thread.
        invoker = self._invoker if invoker_id == self._SYNC_INVOKER else self._async_invoker
        if invoker:
            from .qt import QtGui, QtCore
            if (QtGui.QApplication.instance()
                and QtCore.QThread.currentThread() != QtGui.QApplication.instance().thread()):
                # invoke the function on the thread that the QtGui.QApplication was created on.
                return invoker.invoke(func, *args, **kwargs)
            else:
                # we're already on the main thread so lets just call our function:
                return func(*args, **kwargs)
        else:
            # we don't have an invoker so just call the function:
            return func(*args, **kwargs)

    def get_matching_commands(self, command_selectors):
        """
        Finds all the commands that match the given selectors.

        Command selector structures are typically found in engine configurations
        and are typically defined on the following form in yaml::

            menu_favourites:
            - {app_instance: tk-multi-workfiles, name: Shotgun File Manager...}
            - {app_instance: tk-multi-snapshot,  name: Snapshot...}
            - {app_instance: tk-multi-workfiles, name: Shotgun Save As...}
            - {app_instance: tk-multi-publish,   name: Publish...}

        Note that selectors that do not match a command will output a warning.

        :param command_selectors: A list of command selectors, with each
                                  selector having the following structure::

                                      {
                                        name: command-name,
                                        app_instance: instance-name
                                      }

                                  An empty name ("") will select all the
                                  commands of the given instance-name.

        :returns:                 A list of tuples for all commands that match
                                  the selectors. Each tuple has the format::

                                      (instance-name, command-name, callback)
        """
        # return a dictionary grouping all the commands by instance name
        commands_by_instance = {}
        for (name, value) in self.commands.iteritems():
            app_instance = value["properties"].get("app")
            if app_instance is None:
                continue
            instance_name = app_instance.instance_name
            commands_by_instance.setdefault(instance_name, []).append(
                (name, value["callback"]))

        # go through the selectors and return any matching commands
        ret_value = []
        for selector in command_selectors:
            command_name = selector["name"]
            instance_name = selector["app_instance"]
            instance_commands = commands_by_instance.get(instance_name, [])

            # add the commands if the name of the settings is ''
            # or the name matches
            matching_commands = [(instance_name, name, callback)
                                 for (name, callback) in instance_commands
                                 if not command_name or (command_name == name)]
            ret_value.extend(matching_commands)

            # give feedback if no commands were found
            if not matching_commands:
                self._engine.log_warning(
                    "The requested command '%s' from app instance '%s' could "
                    "not be matched.\nPlease make sure that you have the app "
                    "installed and that it has successfully initialized." %
                    (command_name, instance_name))

        return ret_value

    ##########################################################################################
    # logging interfaces

    def log_debug(self, msg):
        """
        Logs a debug message.

        .. deprecated:: 0.18
            Use :meth:`Engine.logger` instead.

        .. note:: Toolkit will probe for this method and use it to determine if
                  the current engine supports the new :meth:`Engine.logger` based logging
                  or not. If you are developing an engine and want to upgrade it to
                  use the new logging capabilities, you should remove the
                  implementation of ``log_debug|error|info|...()`` methods and
                  instead sublcass :meth:`Engine._emit_log_message`.

        :param msg: Message to log.
        """
        if not self.__has_018_logging_support() and self.__log_handler.inside_dispatch:
            # special case: We are in legacy mode and all log messages are
            # dispatched to the log_xxx methods because this engine does not have an
            # _emit_log_message implementation. This is fine because typically old
            # engine implementations subclass the log_xxx class, meaning that this call
            # is never run, but instead the subclassed code in run. If however, this
            # could *would* run in that case for whatever reason (either it wasn't
            # subclassed or the subclassed code calls the baseclass), we need to be
            # careful not to end up in an infinite loop. Therefore, the log handler
            # sets a flag to indicate that this code is being called from the logger
            # and not from somewhere else. In that case we just exit early to avoid
            # the infinite recursion
            return
        self.logger.debug(msg)
    
    def log_info(self, msg):
        """
        Logs an info message.

        .. deprecated:: 0.18
            Use :meth:`Engine.logger` instead.

        :param msg: Message to log.
        """
        if not self.__has_018_logging_support() and self.__log_handler.inside_dispatch:
            # special case: We are in legacy mode and all log messages are
            # dispatched to the log_xxx methods because this engine does not have an
            # _emit_log_message implementation. This is fine because typically old
            # engine implementations subclass the log_xxx class, meaning that this call
            # is never run, but instead the subclassed code in run. If however, this
            # could *would* run in that case for whatever reason (either it wasn't
            # subclassed or the subclassed code calls the baseclass), we need to be
            # careful not to end up in an infinite loop. Therefore, the log handler
            # sets a flag to indicate that this code is being called from the logger
            # and not from somewhere else. In that case we just exit early to avoid
            # the infinite recursion
            return
        self.logger.info(msg)
        
    def log_warning(self, msg):
        """
        Logs an warning message.

        .. deprecated:: 0.18
            Use :meth:`Engine.logger` instead.

        :param msg: Message to log.
        """
        if not self.__has_018_logging_support() and self.__log_handler.inside_dispatch:
            # special case: We are in legacy mode and all log messages are
            # dispatched to the log_xxx methods because this engine does not have an
            # _emit_log_message implementation. This is fine because typically old
            # engine implementations subclass the log_xxx class, meaning that this call
            # is never run, but instead the subclassed code in run. If however, this
            # could *would* run in that case for whatever reason (either it wasn't
            # subclassed or the subclassed code calls the baseclass), we need to be
            # careful not to end up in an infinite loop. Therefore, the log handler
            # sets a flag to indicate that this code is being called from the logger
            # and not from somewhere else. In that case we just exit early to avoid
            # the infinite recursion
            return
        self.logger.warning(msg)
    
    def log_error(self, msg):
        """
        Logs an error message.

        .. deprecated:: 0.18
            Use :meth:`Engine.logger` instead.

        :param msg: Message to log.
        """
        if not self.__has_018_logging_support() and self.__log_handler.inside_dispatch:
            # special case: We are in legacy mode and all log messages are
            # dispatched to the log_xxx methods because this engine does not have an
            # _emit_log_message implementation. This is fine because typically old
            # engine implementations subclass the log_xxx class, meaning that this call
            # is never run, but instead the subclassed code in run. If however, this
            # could *would* run in that case for whatever reason (either it wasn't
            # subclassed or the subclassed code calls the baseclass), we need to be
            # careful not to end up in an infinite loop. Therefore, the log handler
            # sets a flag to indicate that this code is being called from the logger
            # and not from somewhere else. In that case we just exit early to avoid
            # the infinite recursion
            return
        self.logger.error(msg)

    def log_exception(self, msg):
        """
        Logs an exception message.

        .. deprecated:: 0.18
            Use :meth:`Engine.logger` instead.

        :param msg: Message to log.
        """
        if not self.__has_018_logging_support() and self.__log_handler.inside_dispatch:
            # special case: We are in legacy mode and all log messages are
            # dispatched to the log_xxx methods because this engine does not have an
            # _emit_log_message implementation. This is fine because typically old
            # engine implementations subclass the log_xxx class, meaning that this call
            # is never run, but instead the subclassed code in run. If however, this
            # could *would* run in that case for whatever reason (either it wasn't
            # subclassed or the subclassed code calls the baseclass), we need to be
            # careful not to end up in an infinite loop. Therefore, the log handler
            # sets a flag to indicate that this code is being called from the logger
            # and not from somewhere else. In that case we just exit early to avoid
            # the infinite recursion
            return
        self.logger.exception(msg)


    ##########################################################################################
    # debug for tracking Qt Widgets & Dialogs created by the provided methods      

    def get_debug_tracked_qt_widgets(self):
        """
        Print debug info about created Qt dialogs and widgets
        """
        return self.__qt_debug_info                

    def __debug_track_qt_widget(self, widget):
        """
        Add the qt widget to a list of objects to be tracked. 
        """
        if widget:
            self.__qt_debug_info[widget.__repr__()] = weakref.ref(widget)
        
    ##########################################################################################
    # private and protected methods

    def _emit_event(self, event):
        """
        Called by the engine whenever an event is to be emitted to child
        apps of this engine.

        .. note:: Events will be emitted and child apps notified immediately.

        .. warning:: Some event types might be triggered quite frequently. Apps
                     that react to events should do so in a way that is aware of
                     the potential performance impact of their actions.

        :param event: The event object that will be emitted.
        :type event:  :class:`~sgtk.platform.events.EngineEvent`
        """
        if not isinstance(event, events.EngineEvent):
            raise TankEngineEventError(
                "Given object does not derive from EngineEvent: %r" % event
            )

        self.log_debug("Emitting event: %r" % event)

        for app_instance_name, app in self.__applications.iteritems():
            self.log_debug("Sending event to %r..." % app)

            # We send the event to the generic engine event handler
            # as well as to the type-specific handler when we have
            # one. This mirror's Qt's event system's structure.
            app.event_engine(event)

            if isinstance(event, events.FileOpenEvent):
                app.event_file_open(event)

    def _emit_log_message(self, handler, record):
        """
        Called by the engine whenever a new log message is available.
        All log messages from the toolkit logging namespace will be passed to this method.

        .. note:: To implement logging in your engine implementation, subclass
                  this method and display the record in a suitable way - typically
                  this means sending it to a built-in DCC console. In addition to this,
                  ensure that your engine implementation *does not* subclass
                  the (old) :meth:`Engine.log_debug`, :meth:`Engine.log_info` family
                  of logging methods.

                  For a consistent output, use the formatter that is associated with
                  the log handler that is passed in. A basic implementation of
                  this method could look like this::

                      # call out to handler to format message in a standard way
                      msg_str = handler.format(record)

                      # display message
                      print msg_str

        .. warning:: This method may be executing called from worker threads. In DCC
                     environments, where it is important that the console/logging output
                     always happens in the main thread, it is recommended that you
                     use the :meth:`async_execute_in_main_thread` to ensure that your
                     logging code is writing to the DCC console in the main thread.

        :param handler: Log handler that this message was dispatched from
        :type handler: :class:`~python.logging.LogHandler`
        :param record: Std python logging record
        :type record: :class:`~python.logging.LogRecord`
        """
        # default implementation doesn't do anything.


    def _get_dialog_parent(self):
        """
        Get the QWidget parent for all dialogs created through :meth:`show_dialog` :meth:`show_modal`.
        
        Can be overriden in derived classes to return the QWidget to be used as the parent 
        for all TankQDialog's.

        :return: QT Parent window (:class:`PySide.QtGui.QWidget`)
        """
        # By default, this will return the QApplication's active window:
        from .qt import QtGui
        return QtGui.QApplication.activeWindow()
                
    def _create_dialog(self, title, bundle, widget, parent):
        """
        Create a TankQDialog with the specified widget embedded. This also connects to the 
        dialogs dialog_closed event so that it can clean up when the dialog is closed.

        .. note:: For more information, see the documentation for :meth:`show_dialog()`.

        :param title: The title of the window
        :param bundle: The app, engine or framework object that is associated with this window
        :param widget: A QWidget instance to be embedded in the newly created dialog.
        :type widget: :class:`PySide.QtGui.QWidget`
        """
        from .qt import tankqdialog
        
        # create a dialog to put it inside
        dialog = tankqdialog.TankQDialog(title, bundle, widget, parent)

        # keep a reference to all created dialogs to make GC happy
        self.__created_qt_dialogs.append(dialog)
        
        # watch for the dialog closing so that we can clean up
        dialog.dialog_closed.connect(self._on_dialog_closed)
        
        # keep track of some info for debugging object lifetime
        self.__debug_track_qt_widget(dialog)
        
        return dialog

    def _create_widget(self, widget_class, *args, **kwargs):
        """
        Create an instance of the specified widget_class.  This wraps the widget_class so that 
        the TankQDialog it is embedded in can connect to it more easily in order to handle the 
        close event.

        When overriding in a derived engine, be sure to call the base implementations of
        :meth:`_create_widget()` and :meth:`_create_dialog()` to ensure that all
        dialogs and widgets are tracked efficiently and safely.

        .. note:: For more information, see the documentation for :meth:`show_dialog()`.

        :param widget_class: The class of the UI to be constructed. This must derive from QWidget.
        :type widget_class: :class:`PySide.QtGui.QWidget`
            
        Additional parameters specified will be passed through to the widget_class constructor.
        """
        from .qt import tankqdialog
                
        # construct the widget object
        derived_widget_class = tankqdialog.TankQDialog.wrap_widget_class(widget_class)
        widget = derived_widget_class(*args, **kwargs)
        
        # keep track of some info for debugging object lifetime
        self.__debug_track_qt_widget(widget)
        
        return widget
    
    def _create_dialog_with_widget(self, title, bundle, widget_class, *args, **kwargs):
        """
        Convenience method to create an sgtk TankQDialog with a widget instantiated from 
        widget_class embedded in the main section.

        .. note:: For more information, see the documentation for :meth:`show_dialog()`.

        :param title: The title of the window
        :param bundle: The app, engine or framework object that is associated with this window
        :param widget_class: The class of the UI to be constructed. This must derive from QWidget.
        :type widget_class: :class:`PySide.QtGui.QWidget`
            
        Additional parameters specified will be passed through to the widget_class constructor.
        """
        # get the parent for the dialog:
        parent = self._get_dialog_parent()
        
        # create the widget:
        widget = self._create_widget(widget_class, *args, **kwargs)
        
        # apply style sheet
        self._apply_external_styleshet(bundle, widget)        
        
        # create the dialog:
        dialog = self._create_dialog(title, bundle, widget, parent)
        return (dialog, widget)
    
    def _on_dialog_closed(self, dlg):
        """
        Called when a dialog created by this engine is closed.
        
        :param dlg: The dialog being closed
        :type dlg: :class:`PySide.QtGui.QWidget`

        Derived implementations of this method should be sure to call
        the base implementation
        """
        # first, detach the widget from the dialog.  This allows
        # the two objects to be cleaned up seperately menaing the
        # lifetime of the widget can be better managed
        widget = dlg.detach_widget()
        
        # add the dlg and it's contained widget to the list
        # of widgets to delete at some point!
        self.__qt_widget_trash.append(dlg)
        self.__qt_widget_trash.append(widget)
        
        if dlg in self.__created_qt_dialogs:
            # don't need to track this dialog any longer
            self.__created_qt_dialogs.remove(dlg)
            
        # disconnect from the dialog:
        dlg.dialog_closed.disconnect(self._on_dialog_closed)
        
        # clear temps
        dlg = None
        widget = None
        
        # finally, clean up the widget trash:
        self.__cleanup_widget_trash()
        

    def __cleanup_widget_trash(self):
        """
        Run through the widget trash and clean up any widgets
        that are no longer referenced by anything else.
        
        Notes:  This is pretty dumb and only looks at reference
        counts.  This means that if a widget has cyclic references
        then it will never get released.
        
        Better to be safe though as deleting/releasing a widget that
        still has events in the event queue will cause a hard crash!
        """
        still_trash = []
        for widget in self.__qt_widget_trash:
            # There should be 3 references:
            # 1. self.__qt_widget_trash[n]
            # 2. widget temporary
            # 3. temporary used by sys.getrefcount
            if sys.getrefcount(widget) <= 3:
                # we have the only references to the widget
                # so lets delete it!
                try:
                    widget.deleteLater()
                except RuntimeError:
                    # this is most likely because the Qt C++ widget has 
                    # already been deleted elsewhere so we can safely 
                    # ignore it!
                    pass
            else:
                # there are still other references to this widget 
                # out there so we should still keep track of it
                still_trash.append(widget)
    
        # update widget trash
        self.__qt_widget_trash = still_trash
        self.log_debug("Widget trash contains %d widgets" % (len(self.__qt_widget_trash)))

    def show_dialog(self, title, bundle, widget_class, *args, **kwargs):
        """
        Shows a non-modal dialog window in a way suitable for this engine. 
        The engine will attempt to parent the dialog nicely to the host application.
        The dialog will be created with a standard Toolkit window title bar where
        the title will be displayed.

        .. note:: In some cases, it is necessary to hide the standard Toolkit title
                  bar. You can do this by adding a property to the widget class you are
                  displaying::

                        @property
                        def hide_tk_title_bar(self):
                            "Tell the system to not show the standard toolkit toolbar"
                            return True

        **Notes for engine developers**

        Qt dialog & widget management can be quite tricky in different engines/applications.
        Because of this, Sgtk provides a few overridable methods with the idea being that when
        developing a new engine, you only need to override the minimum amount necessary.

        Making use of these methods in the correct way allows the base Engine class to manage the
        lifetime of the dialogs and widgets efficiently and safely without you having to worry about it.

        The methods available are listed here in the hierarchy in which they are called::

            show_dialog()/show_modal()
                _create_dialog_with_widget()
                    _get_dialog_parent()
                    _create_widget()
                    _create_dialog()

        For example, if you just need to make sure that all dialogs use a specific parent widget
        then you only need to override _get_dialog_parent() (e.g. the tk-maya engine).
        However, if you need to implement a two-stage creation then you may need to re-implement
        show_dialog() and show_modal() to call _create_widget() and _create_dialog() directly rather
        than using the helper method _create_dialog_with_widget() (e.g. the tk-3dsmax engine).
        Finally, if the application you are writing an engine for is Qt based then you may not need
        to override any of these methods (e.g. the tk-nuke engine).

        :param title: The title of the window. This will appear in the Toolkit title bar.
        :param bundle: The app, engine or framework object that is associated with this window
        :param widget_class: The class of the UI to be constructed. This must derive from QWidget.
        :type widget_class: :class:`PySide.QtGui.QWidget`

        Additional parameters specified will be passed through to the widget_class constructor.
        
        :returns: the created widget_class instance
        """
        if not self.has_ui:
            self.log_error("Sorry, this environment does not support UI display! Cannot show "
                           "the requested window '%s'." % title)
            return None
        
        # create the dialog:
        dialog, widget = self._create_dialog_with_widget(title, bundle, widget_class, *args, **kwargs)
        
        # show the dialog        
        dialog.show()
        
        # lastly, return the instantiated widget
        return widget
    
    def show_modal(self, title, bundle, widget_class, *args, **kwargs):
        """
        Shows a modal dialog window in a way suitable for this engine. The engine will attempt to
        integrate it as seamlessly as possible into the host application. This call is blocking 
        until the user closes the dialog.
        The dialog will be created with a standard Toolkit window title bar where
        the title will be displayed.

        .. note:: In some cases, it is necessary to hide the standard Toolkit title
                  bar. You can do this by adding a property to the widget class you are
                  displaying::

                        @property
                        def hide_tk_title_bar(self):
                            "Tell the system to not show the standard toolkit toolbar"
                            return True
        
        :param title: The title of the window
        :param bundle: The app, engine or framework object that is associated with this window
        :param widget_class: The class of the UI to be constructed. This must derive from QWidget.
        :type widget_class: :class:`PySide.QtGui.QWidget`

        Additional parameters specified will be passed through to the widget_class constructor.

        :returns: (a standard QT dialog status return code, the created widget_class instance)
        """
        if not self.has_ui:
            self.log_error("Sorry, this environment does not support UI display! Cannot show "
                           "the requested window '%s'." % title)
            return None
        
        # create the dialog:
        dialog, widget = self._create_dialog_with_widget(title, bundle, widget_class, *args, **kwargs)
        
        # finally launch it, modal state
        status = dialog.exec_()
        
        # lastly, return the instantiated widget
        return (status, widget)
    

    def show_panel(self, panel_id, title, bundle, widget_class, *args, **kwargs):
        """
        Shows a panel in a way suitable for this engine. Engines should attempt to
        integrate panel support as seamlessly as possible into the host application. 
        Some engines have extensive panel support and workflows, others have none at all.
        
        If the engine does not specifically implement panel support, the window will 
        be shown as a modeless dialog instead and the call is equivalent to 
        calling :meth:`show_dialog()`.

        The dialog will be created with a standard Toolkit window title bar where
        the title will be displayed.

        .. note:: In some cases, it is necessary to hide the standard Toolkit title
                  bar. You can do this by adding a property to the widget class you are
                  displaying::

                        @property
                        def hide_tk_title_bar(self):
                            "Tell the system to not show the standard toolkit toolbar"
                            return True

        :param panel_id: Unique identifier for the panel, as obtained by register_panel().
        :param title: The title of the panel
        :param bundle: The app, engine or framework object that is associated with this window
        :param widget_class: The class of the UI to be constructed. This must derive from QWidget.
        :type widget_class: :class:`PySide.QtGui.QWidget`

        Additional parameters specified will be passed through to the widget_class constructor.
        
        :returns: the created widget_class instance
        """
        # engines implementing panel support should subclass this method.
        # the core implementation falls back on a modeless window.
        self.log_warning("Panel functionality not implemented. Falling back to showing "
                         "panel '%s' in a modeless dialog" % panel_id)
        return self.show_dialog(title, bundle, widget_class, *args, **kwargs)        


    def _resolve_sg_stylesheet_tokens(self, style_sheet):
        """
        Given a string containing a qt style sheet,
        perform replacements of key toolkit tokens.
        
        For example, "{{SG_HIGHLIGHT_COLOR}}" is converted to "#30A7E3"
        
        :param style_sheet: Stylesheet string to process
        :returns: Stylesheet string with replacements applied
        """
        processed_style_sheet = style_sheet
        for (token, value) in constants.SG_STYLESHEET_CONSTANTS.iteritems():
            processed_style_sheet = processed_style_sheet.replace("{{%s}}" % token, value)
        return processed_style_sheet
    
    def _apply_external_styleshet(self, bundle, widget):
        """
        Apply an std external stylesheet, associated with a bundle, to a widget.
        
        This will check if a standard style.css file exists in the
        app/engine/framework root location on disk and if so load it from 
        disk and apply to the given widget. The style sheet is cascading, meaning 
        that it will affect all children of the given widget. Typically this is used
        at window creation in order to allow newly created dialogs to apply app specific
        styles easily.
        
        :param bundle: app/engine/framework instance to load style sheet from
        :param widget: widget to apply stylesheet to 
        """
        qss_file = os.path.join(bundle.disk_location, constants.BUNDLE_STYLESHEET_FILE)
        try:
            f = open(qss_file, "rt")
            try:
                # Read css file
                self.log_debug("Detected std style sheet file '%s' - applying to widget %s" % (qss_file, widget))
                qss_data = f.read()
                # resolve tokens
                qss_data = self._resolve_sg_stylesheet_tokens(qss_data)
                # apply to widget (and all its children)
                widget.setStyleSheet(qss_data)
            except Exception, e:
                # catch-all and issue a warning and continue.
                self.log_warning("Could not apply stylesheet '%s': %s" % (qss_file, e))
            finally:
                f.close()
        except IOError:
            # The file didn't exist, so nothing to do.
            pass

    def _define_qt_base(self):
        """
        This will be called at initialisation time and will allow
        a user to control various aspects of how QT is being used
        by Tank. The method should return a dictionary with a number
        of specific keys, outlined below.

        * qt_core - the QtCore module to use
        * qt_gui - the QtGui module to use
        * wrapper - the Qt wrapper root module, e.g. PySide
        * dialog_base - base class for to use for Tank's dialog factory

        :returns: dict
        """
        base = {"qt_core": None, "qt_gui": None, "dialog_base": None}
        try:
<<<<<<< HEAD
            # Local import since Qt might not be available.
            from .qt.qt_importer import QtImporter
            importer = QtImporter()
            base["qt_core"] = importer.QtCore
            base["qt_gui"] = importer.QtGui
            base["qt_widgets"] = importer.QtWidgets
            base["dialog_base"] = importer.QtGui.QDialog
=======
            importer = QtImporter()
            base["qt_core"] = importer.QtCore
            base["qt_gui"] = importer.QtGui
            if importer.QtGui:
                base["dialog_base"] = importer.QtGui.QDialog
            else:
                base["dialog_base"] = None
>>>>>>> c66d848c
            base["wrapper"] = importer.wrapper
        except:

            self.log_exception("Default engine QT definition failed to find QT. "
                               "This may need to be subclassed.")

        return base

    def _initialize_dark_look_and_feel(self):
        """
        Initializes a standard toolkit look and feel using a combination of
        QPalette and stylesheets.
        
        If your engine is running inside an environment which already has
        a dark style defined, do not call this method. The Toolkit apps are 
        designed to work well with most dark themes.
        
        However, if you are for example creating your own QApplication instance
        you can execute this method to but the session into Toolkit's 
        standard dark mode.
        
        This will initialize the plastique style and set it up with a standard
        dark palette and supporting stylesheet.
        
        Apps and UIs can then extend this further by using further css.
        
        Due to restrictions in QT, this needs to run after a QApplication object
        has been instantiated.
        """
        from .qt import QtGui, QtCore

        # initialize our style
        QtGui.QApplication.setStyle("plastique")
        
        # Read in a serialized version of a palette
        # this file was generated in the following way:
        #
        # Inside of maya 2014, the following code was executed:
        #
        # from PySide import QtGui, QtCore
        # app = QtCore.QCoreApplication.instance()
        # fh = QtCore.QFile("/tmp/palette.dump")
        # fh.open(QtCore.QIODevice.WriteOnly)
        # out = QtCore.QDataStream(fh)
        # out.__lshift__( app.palette() )
        # fh.close()
        #
        # When we load this up in our engine, we will get a look
        # and feel similar to that of maya.

        try:
            # open palette file
            palette_file = self.__get_platform_resource_file("dark_palette.qpalette")
            fh = QtCore.QFile(palette_file)
            fh.open(QtCore.QIODevice.ReadOnly);
            file_in = QtCore.QDataStream(fh)
    
            # deserialize the palette
            # (store it for GC purposes)
            self._dark_palette = QtGui.QPalette()
            file_in.__rshift__(self._dark_palette)
            fh.close()
            
            # set the std selection bg color to be 'shotgun blue'
            highlight_color = QtGui.QBrush(QtGui.QColor(constants.SG_STYLESHEET_CONSTANTS["SG_HIGHLIGHT_COLOR"]))
            self._dark_palette.setBrush(QtGui.QPalette.Highlight, highlight_color)

            # update link colors
            fg_color = self._dark_palette.color(QtGui.QPalette.Text)
            self._dark_palette.setColor(QtGui.QPalette.Link, fg_color)
            self._dark_palette.setColor(QtGui.QPalette.LinkVisited, fg_color)

            self._dark_palette.setBrush(QtGui.QPalette.HighlightedText, QtGui.QBrush(QtGui.QColor("#FFFFFF")))
            
            # and associate it with the qapplication
            QtGui.QApplication.setPalette(self._dark_palette)

        except Exception, e:
            self.log_error("The standard toolkit dark palette could not be set up! The look and feel of your "
                           "toolkit apps may be sub standard. Please contact support. Details: %s" % e)
            
        try:
            # read css
            css_file = self.__get_platform_resource_file("dark_palette.css")
            f = open(css_file)
            css_data = f.read()
            f.close()
            css_data = self._resolve_sg_stylesheet_tokens(css_data)
            app = QtCore.QCoreApplication.instance()
            
            app.setStyleSheet(css_data)
        except Exception, e:
            self.log_error("The standard toolkit dark stylesheet could not be set up! The look and feel of your "
                           "toolkit apps may be sub standard. Please contact support. Details: %s" % e)
        
    
    def _get_standard_qt_stylesheet(self):
        """
        **********************************************************************
        THIS METHOD HAS BEEN DEPRECATED AND SHOULD NOT BE USED!
        Instead, call _initialize_standard_look_and_feel()
        **********************************************************************
        
        For environments which do not have a well defined QT style sheet,
        Toolkit maintains a "standard style" which is similar to the look and
        feel that Maya and Nuke has. 
        
        This is intended to be used in conjunction with QTs cleanlooks mode.
        The init code inside an engine would typically look something like this:
        
            QtGui.QApplication.setStyle("cleanlooks")
            qt_application = QtGui.QApplication([])
            qt_application.setStyleSheet( self._get_standard_qt_stylesheet() )         
        
        :returns: The style sheet data, as a string.
        """
        css_file = self.__get_platform_resource_file("toolkit_std_dark.css")
        f = open(css_file)
        css_data = f.read()
        f.close()
        return css_data

    def _register_shared_framework(self, instance_name, fw_obj):
        """
        Registers a framework with the specified instance name.
        This allows framework instances to be shared between bundles.
        This method is exposed for use by the platform.framework module.
        
        :param instance_name: Name of framework instance, as defined in the
                              environment. For example 'tk-framework-widget_v1.x.x'  
        :param fw_obj: Framework object.
        """
        self.__shared_frameworks[instance_name] = fw_obj

    def _get_shared_framework(self, instance_name):
        """
        Get a framework instance by name. If no framework with the specified
        name has been loaded yet, None is returned.
        This method is exposed for use by the platform.framework module.
        
        :param instance_name: Name of framework instance, as defined in the
                              environment. For example 'tk-framework-widget_v1.x.x'        
        """
        return self.__shared_frameworks.get(instance_name, None)

    def __create_invokers(self):
        """
        Create the object used to invoke function calls on the main thread when
        called from a different thread.
        """
        invoker = None
        async_invoker = None
        if self.has_ui:
            from .qt import QtGui, QtCore
            # Classes are defined locally since Qt might not be available.
            if QtGui and QtCore:
                class Invoker(QtCore.QObject):
                    """
                    Invoker class - implements a mechanism to execute a function with arbitrary
                    args in the main thread.
                    """
                    def __init__(self):
                        """
                        Construction
                        """
                        QtCore.QObject.__init__(self)
                        self._lock = threading.Lock()
                        self._fn = None
                        self._res = None

                    def invoke(self, fn, *args, **kwargs):
                        """
                        Invoke the specified function with the specified args in the main thread

                        :param fn:          The function to execute in the main thread
                        :param *args:       Args for the function
                        :param **kwargs:    Named arguments for the function
                        :returns:           The result returned by the function
                        """
                        # acquire lock to ensure that the function and result are not overwritten
                        # by syncrounous calls to this method from different threads
                        self._lock.acquire()
                        try:
                            self._fn = lambda: fn(*args, **kwargs)
                            self._res = None

                            # invoke the internal _do_invoke method that will actually run the function.  Note that
                            # we are unable to pass/return arguments through invokeMethod as this isn't properly
                            # supported by PySide.
                            QtCore.QMetaObject.invokeMethod(self, "_do_invoke", QtCore.Qt.BlockingQueuedConnection)

                            return self._res
                        finally:
                            self._lock.release()

                    @qt.QtCore.Slot()
                    def _do_invoke(self):
                        """
                        Execute the function
                        """
                        self._res = self._fn()

                class AsyncInvoker(QtCore.QObject):
                    """
                    Invoker class - implements a mechanism to execute a function with arbitrary
                    args in the main thread asynchronously.
                    """
                    __signal = QtCore.Signal(object)

                    def __init__(self):
                        """
                        Construction
                        """
                        QtCore.QObject.__init__(self)
                        self.__signal.connect(self.__execute_in_main_thread)

                    def invoke(self, fn, *args, **kwargs):
                        """
                        Invoke the specified function with the specified args in the main thread

                        :param fn:          The function to execute in the main thread
                        :param *args:       Args for the function
                        :param **kwargs:    Named arguments for the function
                        :returns:           The result returned by the function
                        """

                        self.__signal.emit(lambda: fn(*args, **kwargs))

                    def __execute_in_main_thread(self, fn):
                        fn()

                # Make sure that the invoker exists in the main thread:
                invoker = Invoker()
                async_invoker = AsyncInvoker()
                if QtCore.QCoreApplication.instance():
                    invoker.moveToThread(QtCore.QCoreApplication.instance().thread())
                    async_invoker.moveToThread(QtCore.QCoreApplication.instance().thread())

        return invoker, async_invoker

    ##########################################################################################
    # private         
        
    def __load_apps(self, reuse_existing_apps=False, old_context=None):
        """
        Populate the __applications dictionary, skip over apps that fail to initialize.

        :param reuse_existing_apps:     Whether to use already-running apps rather than
                                        starting up a new instance. This is primarily
                                        used during context changes. Default is False.
        :param old_context:             In the event of a context change occurring, this
                                        represents the context being changed away from,
                                        which will be provided along with the current
                                        context to each reused app's post_context_change
                                        method.
        """
        # If this is a load as part of a context change, the applications
        # dict will already have stuff in it. We can explicitly clean that
        # out here since those apps also exist in self.__application_pool,
        # which is persistent.
        self.__applications = dict()

        # The commands dict will be repopulated either by new app inits,
        # or by pulling existing commands for reused apps from the persistant
        # cache of commands.
        self.__commands = dict()
        self.__register_reload_command()

        for app_instance_name in self.__env.get_apps(self.__engine_instance_name):
            # Get a handle to the app bundle.
            descriptor = self.__env.get_app_descriptor(
                self.__engine_instance_name,
                app_instance_name,
            )

            if not descriptor.exists_local():
                self.log_error("Cannot start app! %s does not exist on disk." % descriptor)
                continue

            # Load settings for app - skip over the ones that don't validate
            try:
                # get the app settings data and validate it.
                app_schema = descriptor.configuration_schema
                app_settings = self.__env.get_app_settings(
                    self.__engine_instance_name,
                    app_instance_name,
                )

                # check that the context contains all the info that the app needs
                if self.__engine_instance_name != constants.SHOTGUN_ENGINE_NAME: 
                    # special case! The shotgun engine is special and does not have a 
                    # context until you actually run a command, so disable the validation.
                    validation.validate_context(descriptor, self.context)
                
                # make sure the current operating system platform is supported
                validation.validate_platform(descriptor)
                                
                # for multi engine apps, make sure our engine is supported
                supported_engines = descriptor.supported_engines
                if supported_engines and self.name not in supported_engines:
                    raise TankError("The app could not be loaded since it only supports "
                                    "the following engines: %s. Your current engine has been "
                                    "identified as '%s'" % (supported_engines, self.name))
                
                # now validate the configuration                
                validation.validate_settings(
                    app_instance_name,
                    self.tank,
                    self.context,
                    app_schema,
                    app_settings,
                )

            except TankError, e:
                # validation error - probably some issue with the settings!
                # report this as an error message.
                self.log_error("App configuration Error for %s (configured in environment '%s'). "
                               "It will not be loaded: %s" % (app_instance_name, self.__env.disk_location, e))
                continue
            
            except Exception:
                # code execution error in the validation. Report this as an error 
                # with the engire call stack!
                self.log_exception("A general exception was caught while trying to "
                                   "validate the configuration loaded from '%s' for app %s. "
                                   "The app will not be loaded." % (self.__env.disk_location, app_instance_name))
                continue

            # If we're told to reuse existing app instances, check for it and
            # continue if it's already there. This is most likely a context
            # change that's in progress, which means we only want to load apps
            # that aren't already up and running.
            install_path = descriptor.get_path()
            app_pool = self.__application_pool

            if reuse_existing_apps and install_path in app_pool:
                # If we were given an "old" context that's being switched away
                # from, we can run the post change method and do a bit of
                # reinitialization of certain portions of the app.
                if old_context is not None and app_instance_name in app_pool[install_path]:
                    app = self.__application_pool[install_path][app_instance_name]

                    try:
                        # Update the app's internal context pointer.
                        app._set_context(self.context)

                        # Update the app settings.
                        app._set_settings(app_settings)

                        # Set the instance name.
                        app.instance_name = app_instance_name

                        # Make sure our frameworks are up and running properly for
                        # the new context.
                        setup_frameworks(self, app, self.__env, descriptor)

                        # Repopulate the app's commands into the engine.
                        for command_name, command in self.__command_pool.iteritems():
                            if app is command.get("properties", dict()).get("app"):
                                self.__commands[command_name] = command

                        # Run the post method in case there's custom logic implemented
                        # for the app.
                        app.post_context_change(old_context, self.context)
                    except Exception:
                        # If any of the reinitialization failed we will warn and
                        # continue on to a restart of the app via the normal means.
                        self.log_warning(
                            "App %r failed to change context and will be restarted: %s" % (
                                app,
                                traceback.format_exc()
                            )
                        )
                    else:
                        # If the reinitialization of the reused app succeeded, we
                        # just have to add it to the apps list and continue on to
                        # the next app.
                        self.log_debug("App %s successfully reinitialized for new context %s." % (
                            app_instance_name,
                            str(self.context)
                        ))
                        self.__applications[app_instance_name] = app
                        continue

            # load the app
            try:
                # now get the app location and resolve it into a version object
                app_dir = descriptor.get_path()

                # create the object, run the constructor
                app = application.get_application(self, 
                                                  app_dir, 
                                                  descriptor, 
                                                  app_settings, 
                                                  app_instance_name, 
                                                  self.__env)
                
                # load any frameworks required
                setup_frameworks(self, app, self.__env, descriptor)
                
                # track the init of the app
                self.__currently_initializing_app = app
                try:
                    app.init_app()
                finally:
                    self.__currently_initializing_app = None
            
            except TankError, e:
                self.log_error("App %s failed to initialize. It will not be loaded: %s" % (app_dir, e))
                
            except Exception:
                self.log_exception("App %s failed to initialize. It will not be loaded." % app_dir)
            else:
                # note! Apps are keyed by their instance name, meaning that we 
                # could theoretically have multiple instances of the same app.
                self.__applications[app_instance_name] = app

            # For the sake of potetial context changes, apps and commands are cached
            # into a persistent pool such that they can be reused at some later time.
            # This is required because, during context changes, some apps that were
            # active in the old context might not be active in the new context. Because
            # we might then switch BACK to the old context at some later time, or some
            # future context might simply make use of some of the same apps, we want
            # to keep a running cache of everything that's been initialized over time.
            # This will allow us to reuse those (assuming they support on-the-fly
            # context changes) rather than having to import and instantiate the same
            # app(s) all over again, thereby hurting performance.

            # Likewise, with commands, those from the old context that are not associated
            # with apps that are active in the new context are filtered out of the engine's
            # list of commands. When switching back to the old context, or any time the
            # associated app is reused, we can then add back in the commands that the app
            # had previously registered. With that, we're not required to re-run the init
            # process for the app.

            # Update the persistent application pool for use in context changes.
            for app in self.__applications.values():
                # We will only track apps that we know can handle a context
                # change. Any that do not will not be treated as a persistent
                # app.
                if app.context_change_allowed:
                    app_path = app.descriptor.get_path()

                    if app_path not in self.__application_pool:
                        self.__application_pool[app_path] = dict()

                    self.__application_pool[app.descriptor.get_path()][app_instance_name] = app

            # Update the persistent commands pool for use in context changes.
            for command_name, command in self.__commands.iteritems():
                self.__command_pool[command_name] = command
            
    def __destroy_frameworks(self):
        """
        Destroy frameworks
        """
        # Destroy engine's frameworks
        for fw in self.frameworks.values():
            if not fw.is_shared:
                fw._destroy_framework()
        
        # Destroy shared frameworks
        for fw in self.__shared_frameworks.values():
            fw._destroy_framework()
        self.__shared_frameworks = {}

    def __destroy_apps(self):
        """
        Call the destroy_app method on all loaded apps
        """
        
        for app in self.__applications.values():
            app._destroy_frameworks()
            self.log_debug("Destroying %s" % app)
            app.destroy_app()

    def __register_reload_command(self):
        """
        Registers a "Reload and Restart" command with the engine if any
        running apps are registered via a dev descriptor.
        """
        for app in self.__applications.values():
            if app.descriptor.is_dev():
                self.log_debug("App %s is registered via a dev descriptor. Will add a reload "
                               "button to the actions listings." % app)
                from . import restart
                self.register_command(
                    "Reload and Restart",
                    restart,
                    {"short_name": "restart",
                     "icon": self.__get_platform_resource_file("reload_256.png"),
                     "type": "context_menu"}
                )
                # only need one reload button, so don't keep iterating :)
                break

    def __get_platform_resource_file(self, filename):
        """
        Returns the full path to the given platform resource file.
        Resource files reside in the core/platform/qt folder.

        :return: full path
        """
        this_folder = os.path.abspath(os.path.dirname(__file__))
        return os.path.join(this_folder, "qt", filename)

    def __run_post_engine_inits(self):
        """
        Executes the post_engine_init method for all running apps.
        """
        for app in self.__applications.values():
            try:
                app.post_engine_init()
            except TankError, e:
                self.log_error("App %s Failed to run its post_engine_init. It is loaded, but"
                               "may not operate in its desired state! Details: %s" % (app, e))
            except Exception:
                self.log_exception("App %s failed run its post_engine_init. It is loaded, but"
                                   "may not operate in its desired state!" % app)


##########################################################################################
# Engine management

g_current_engine = None

def set_current_engine(eng):
    """
    Sets the current engine

    :param eng: :class:`Engine` instance to set as current.
    """
    global g_current_engine
    g_current_engine = eng

def current_engine():
    """
    Returns the currently active engine.

    :returns: :class:`Engine` instance or None if no engine is running.
    """
    global g_current_engine
    return g_current_engine


def get_engine_path(engine_name, tk, context):
    """
    Returns the path to the engine corresponding to the given engine name or
    None if the engine could not be found.

    Similar to :meth:`start_engine`, but instead of starting an engine, this method
    returns the path to a suitable engine. This helper method is sometimes useful
    when initializing engines for applications that do not have a built in python interpreter.

    Example::

        >>> import sgtk
        >>> tk = sgtk.sgtk_from_path("/studio/project_root")
        >>> ctx = tk.context_empty()
        >>> sgtk.platform.get_engine_path('tk-maya', tk, ctx)
        /studio/sgtk/install/engines/app_store/tk-maya/v0.1.0


    :param engine_name: Name of the engine to launch, e.g. tk-maya
    :param tk: :class:`~sgtk.Sgtk` instance to associate the engine with
    :param context: :class:`~sgtk.Context` object of the context to launch the engine for.
    :returns: Path to where the engine code is located on disk.
    """
    # get environment and engine location
    try:
        (env, engine_descriptor) = _get_env_and_descriptor_for_engine(engine_name, tk, context)
    except TankEngineInitError:
        return None

    # return path to engine code
    engine_path = engine_descriptor.get_path()
    return engine_path


def start_engine(engine_name, tk, context):
    """
    Creates an engine and makes it the current engine.
    Returns the newly created engine object. Example::

        >>> import sgtk
        >>> tk = sgtk.sgtk_from_path("/studio/project_root")
        >>> ctx = tk.context_empty()
        >>> engine = sgtk.platform.start_engine('tk-maya', tk, ctx)
        >>> engine
        <Sgtk Engine 0x10451b690: tk-maya, env: shotgun>

    :param engine_name: Name of the engine to launch, e.g. tk-maya
    :param tk: :class:`~sgtk.Sgtk` instance to associate the engine with
    :param context: :class:`~sgtk.Context` object of the context to launch the engine for.
    :returns: :class:`Engine` instance
    :raises: :class:`TankEngineInitError` if an engine could not be started
             for the passed context.
    """
    return _start_engine(engine_name, tk, None, context)


def _restart_engine(new_context):
    """
    Restarts an engine by destroying the previous one and creating a new one.

    :param new_context: Context for the new engine. If None, previous context will
        be reused.
    :type new_context: :class:`~sgtk.Context`
    """
    engine = current_engine()
    try:
        # Track some of the current state before restarting the engine.
        old_context = engine.context
        new_context = new_context or engine.context

        # Restart the engine. If we were given a new context to use,
        # use it, otherwise restart using the same context as before.
        current_engine_name = engine.instance_name
        with _CoreContextChangeHookGuard(engine.sgtk, old_context, new_context):
            engine.destroy()

            _start_engine(current_engine_name, new_context.tank, old_context, new_context)
    except TankError, e:
        engine.log_error("Could not restart the engine: %s" % e)
    except Exception:
        engine.log_exception("Could not restart the engine!")


class _CoreContextChangeHookGuard(object):
    """
    Used with the ``with`` statement, this guard will notify the context_change
    core hook with the pre_context_change event on entering and
    post_context_change even on exit if and only if the scope exits without
    an exception being raised.
    """

    _depth = 0

    def __init__(self, tk, old_context, new_context):
        """
        Constructor.

        :param tk: Toolkit instance.
        :param old_context: Current context.
        :param new_context: Context we're switching to.
        """
        self._tk = tk
        self._old_context = old_context
        self._new_context = new_context

    def __enter__(self):
        """
        Executes the pre context change hook if we're the first guard instance.
        """
        self.__class__._depth += 1
        # If we're the first instance of the guard, notify.
        if self._depth == 1:
            self._execute_pre_context_change(self._tk, self._old_context, self._new_context)

    # Made static so we can introspec the content of the guard during unit testing.
    @staticmethod
    def _execute_pre_context_change(tk, old_context, new_context):
        """
        Executes the pre context change hook.

        :param tk: Toolkit instance.
        :param old_context: Current context.
        :param new_context: Context we're switching to.
        """
        tk.execute_core_hook_method(
            constants.CONTEXT_CHANGE_HOOK,
            "pre_context_change",
            current_context=old_context,
            next_context=new_context
        )

    def __exit__(self, ex_type, *_):
        """
        Executes the post context change hook if we're the last guard instance.

        :param ex_type: Type of the exception raised, if any.
        """
        # If we are the last instance of the guard and there's no exception, notify
        if self.__class__._depth == 1 and not ex_type:
            self._execute_post_context_change(self._tk, self._old_context, self._new_context)

        self.__class__._depth -= 1

    # Made static so we can introspec the content of the guard during unit testing.
    @staticmethod
    def _execute_post_context_change(tk, old_context, new_context):
        """
        Executes the post context change hook.

        :param tk: Toolkit instance.
        :param old_context: Current context.
        :param new_context: Context we're switching to.
        """
        tk.execute_core_hook_method(
            constants.CONTEXT_CHANGE_HOOK,
            "post_context_change",
            previous_context=old_context,
            current_context=new_context
        )

def _start_engine(engine_name, tk, old_context, new_context):
    """
    Starts an engine for a given Toolkit instance and context.

    :param engine_name: Name of the engine to start.
    :param tk: Toolkit instance.
    :type tk: :class:`~sgtk.Sgtk`
    :param old_context: Context before the context change.
    :type old_context: :class:`~sgtk.Context`
    :param new_context: Context after the context change.
    :type new_context: :class:`~sgtk.Context`

    :returns: A new sgtk.platform.Engine object.
    """
    try:
        # first ensure that an engine is not currently running
        if current_engine():
            raise TankError("An engine (%s) is already running! Before you can start a new engine, "
                            "please shut down the previous one using the command "
                            "tank.platform.current_engine().destroy()." % current_engine())

        # begin writing log to disk, associated with the engine
        # only do this if a logger hasn't been previously set up.
        if LogManager().base_file_handler is None:
            LogManager().initialize_base_file_handler(engine_name)

        # get environment and engine location
        (env, engine_descriptor) = _get_env_and_descriptor_for_engine(engine_name, tk, new_context)

        # make sure it exists locally
        if not engine_descriptor.exists_local():
            raise TankEngineInitError("Cannot start engine! %s does not exist on disk" % engine_descriptor)

        # get path to engine code
        engine_path = engine_descriptor.get_path()
        plugin_file = os.path.join(engine_path, constants.ENGINE_FILE)
        class_obj = load_plugin(plugin_file, Engine)

        # Notify the context change and start the engine.
        with _CoreContextChangeHookGuard(tk, old_context, new_context):
            # Instantiate the engine
            engine = class_obj(tk, new_context, engine_name, env)
            # register this engine as the current engine
            set_current_engine(engine)

    except:
        # trap and log the exception and let it bubble in
        # unchanged form
        core_logger.exception("Exception raised in start_engine.")
        raise

    return engine


def find_app_settings(engine_name, app_name, tk, context, engine_instance_name=None):
    """
    Utility method to find the settings for an app in an engine in the
    environment determined for the context by pick environment hook.
    
    :param engine_name: system name of the engine to look for, e.g tk-maya
    :param app_name: system name of the app to look for, e.g. tk-multi-publish
    :param tk: :class:`~sgtk.Sgtk` instance
    :param context: :class:`~sgtk.Context` object to use when picking environment
    :param engine_instance_name: The instance name of the engine to look for.
    
    :returns: list of dictionaries containing the engine name, 
              application name and settings for any matching
              applications that are found and that have valid
              settings
    """ 
    app_settings = []
    
    # get the environment via the pick_environment hook
    env_name = __pick_environment(engine_name, tk, context)
    env = tk.pipeline_configuration.get_environment(env_name, context)
    
    # now find all engines whose names match the engine_name:
    for eng in env.get_engines():
        eng_desc = env.get_engine_descriptor(eng)
        eng_sys_name = eng_desc.system_name

        # Make sure that we get the right engine by comparing engine
        # name and instance name, if provided.
        if eng_sys_name != engine_name:
            continue
        if engine_instance_name and engine_instance_name != eng:
            continue
        
        # ok, found engine so look for app:
        for app in env.get_apps(eng):
            app_desc = env.get_app_descriptor(eng, app)
            if app_desc.system_name != app_name:
                continue
            
            # ok, found an app - lets validate the settings as
            # we want to ignore them if they're not valid
            try:
                schema = app_desc.configuration_schema
                settings = env.get_app_settings(eng, app)
                
                # check that the context contains all the info that the app needs
                validation.validate_context(app_desc, context)
                
                # make sure the current operating system platform is supported
                validation.validate_platform(app_desc)
                                
                # for multi engine apps, make sure our engine is supported
                supported_engines = app_desc.supported_engines
                if supported_engines and engine_name not in supported_engines:
                    raise TankError("The app could not be loaded since it only supports "
                                    "the following engines: %s" % supported_engines)
                
                # finally validate the configuration.  
                # Note: context is set to None as we don't 
                # want to fail validation because of an 
                # incomplete context at this stage!
                validation.validate_settings(app, tk, None, schema, settings)
            except TankError:
                # ignore any Tank exceptions to skip invalid apps
                continue

            # settings are valid so add them to return list:
            app_settings.append({"engine_instance": eng, "app_instance": app, "settings": settings})
                    
    return app_settings
    

def start_shotgun_engine(tk, entity_type, context):
    """
    Special, internal method that handles the shotgun engine.

    :param tk:          tank instance
    :param entity_type: type of the entity to use as a target for picking our
                        shotgun environment
    :param context:     context to use for the shotgun engine and its apps.

                        If some apps require a specific context to extract
                        information (e.g. they call a pick_environment hook to
                        get the environment to use based on the context), this
                        should be set to something other than the empty
                        context.
    """

    # begin writing log to disk, associated with the engine
    if LogManager().base_file_handler is None:
        LogManager().initialize_base_file_handler(constants.SHOTGUN_ENGINE_NAME)

    # bypass the get_environment hook and use a fixed set of environments
    # for this shotgun engine. This is required because of the action caching.
    env = tk.pipeline_configuration.get_environment("shotgun_%s" % entity_type.lower(), context)

    # get the location for our engine
    if not constants.SHOTGUN_ENGINE_NAME in env.get_engines():
        raise TankEngineInitError("Cannot find a shotgun engine in %s. Please contact support." % env)
    
    engine_descriptor = env.get_engine_descriptor(constants.SHOTGUN_ENGINE_NAME)

    # make sure it exists locally
    if not engine_descriptor.exists_local():
        raise TankEngineInitError("Cannot start engine! %s does not exist on disk" % engine_descriptor)

    # get path to engine code
    engine_path = engine_descriptor.get_path()
    plugin_file = os.path.join(engine_path, constants.ENGINE_FILE)

    # Instantiate the engine
    class_obj = load_plugin(plugin_file, Engine)
    obj = class_obj(tk, context, constants.SHOTGUN_ENGINE_NAME, env)

    # register this engine as the current engine
    set_current_engine(obj)

    return obj

def get_environment_from_context(tk, context):
    """
    Returns an environment object given a context. 
    Returns None if no environment was found. 
    """
    try:
        env_name = tk.execute_core_hook(constants.PICK_ENVIRONMENT_CORE_HOOK_NAME, context=context)
    except Exception, e:
        raise TankError("Could not resolve an environment for context '%s'. The pick "
                        "environment hook reported the following error: %s" % (context, e))
    
    if env_name is None:
        return None
    
    return tk.pipeline_configuration.get_environment(env_name, context)

def show_global_busy(title, details):
    """
    Convenience method.
    
    Displays or updates a global busy/progress indicator window tied to the currently running engine.
    For more details and documentation, see the engine class documentation of this method.

    :params title: Short descriptive title of what is happening
    :params details: Detailed message describing what is going on.
    """
    engine = current_engine()
    if engine:
        engine.show_busy(title, details)        
    
def clear_global_busy():
    """
    Convenience method.
    
    Closes any open global progress indicator window tied to the currently running engine.
    For more details and documentation, see engine class documentation of this method.
    """
    engine = current_engine()
    if engine:
        engine.clear_busy()

##########################################################################################
# utilities

def _get_env_and_descriptor_for_engine(engine_name, tk, context):
    """
    Utility method to return commonly needed objects when instantiating engines.

    :param engine_name: system name of the engine to look for, e.g tk-maya
    :param tk: :class:`~sgtk.Sgtk` instance
    :param context: :class:`~sgtk.Context` object to use when picking environment
    :returns: tuple with associated environment and engine descriptor)
    :raises: :class:`TankEngineInitError` if the engine name cannot be found.
    """
    # get the environment via the pick_environment hook
    env_name = __pick_environment(engine_name, tk, context)

    # get the env object based on the name in the pick env hook
    env = tk.pipeline_configuration.get_environment(env_name, context)

    # make sure that the environment has an engine instance with that name
    if not engine_name in env.get_engines():
        raise TankEngineInitError("Cannot find an engine instance %s in %s." % (engine_name, env))

    # get the location for our engine
    engine_descriptor = env.get_engine_descriptor(engine_name)

    return (env, engine_descriptor)


def __pick_environment(engine_name, tk, context):
    """
    Call out to the pick_environment core hook to determine which environment we should load
    based on the current context. The Shotgun engine provides its own implementation.

    :param engine_name: system name of the engine to look for, e.g tk-maya
    :param tk: :class:`~sgtk.Sgtk` instance
    :param context: :class:`~sgtk.Context` object to use when picking environment
    :returns: name of environment.
    """

    try:
        env_name = tk.execute_core_hook(constants.PICK_ENVIRONMENT_CORE_HOOK_NAME, context=context)
    except Exception, e:
        raise TankEngineInitError("Engine %s cannot initialize - the pick environment hook "
                                 "reported the following error: %s" % (engine_name, e))

    if env_name is None:
        # the pick_environment hook could not determine an environment
        # this may be because an incomplete Context was passed.
        # without an environment, engine creation cannot succeed.
        # raise an exception with a message
        raise TankEngineInitError("Engine %s cannot initialize - the pick environment hook was not "
                                  "able to return an environment to use, given the context %s. "
                                  "Usually this is because the context contains insufficient information "
                                  "for an environment to be determined." % (engine_name, context))

    return env_name
<|MERGE_RESOLUTION|>--- conflicted
+++ resolved
@@ -175,7 +175,6 @@
         base_def = self._define_qt_base()
         qt.QtCore = base_def.get("qt_core")
         qt.QtGui = base_def.get("qt_gui")
-        qt.QtWidgets = base_def.get("qt_widgets")
         qt.TankDialogBase = base_def.get("dialog_base")
 
         # Update the authentication module to use the engine's Qt.
@@ -183,12 +182,7 @@
         from ..authentication.ui import qt_abstraction
         qt_abstraction.QtCore = qt.QtCore
         qt_abstraction.QtGui = qt.QtGui
-<<<<<<< HEAD
-        qt_abstraction.QtWidgets = qt.QtWidgets
-        
-=======
-
->>>>>>> c66d848c
+
         # create invoker to allow execution of functions on the
         # main thread:
         self._invoker, self._async_invoker = self.__create_invokers()
@@ -1773,15 +1767,6 @@
         """
         base = {"qt_core": None, "qt_gui": None, "dialog_base": None}
         try:
-<<<<<<< HEAD
-            # Local import since Qt might not be available.
-            from .qt.qt_importer import QtImporter
-            importer = QtImporter()
-            base["qt_core"] = importer.QtCore
-            base["qt_gui"] = importer.QtGui
-            base["qt_widgets"] = importer.QtWidgets
-            base["dialog_base"] = importer.QtGui.QDialog
-=======
             importer = QtImporter()
             base["qt_core"] = importer.QtCore
             base["qt_gui"] = importer.QtGui
@@ -1789,7 +1774,6 @@
                 base["dialog_base"] = importer.QtGui.QDialog
             else:
                 base["dialog_base"] = None
->>>>>>> c66d848c
             base["wrapper"] = importer.wrapper
         except:
 
